{
 "cells": [
  {
   "cell_type": "markdown",
   "id": "56950450",
   "metadata": {},
   "source": [
    "# Analyze responses\n",
    "The following is an example of the analysis that can be done on individual responses that are saved when running `token_benchmark_ray.py` with the flag `--results-dir` which enables the saving of all responses."
   ]
  },
  {
   "cell_type": "code",
   "execution_count": 1,
   "id": "dacfe98a-e81b-4089-9506-97a652993b5b",
   "metadata": {
    "tags": []
   },
   "outputs": [],
   "source": [
    "import pandas as pd\n",
    "from typing import List\n",
    "import plotly.graph_objects as go\n",
    "import numpy as np"
   ]
  },
  {
   "cell_type": "markdown",
   "id": "e5fd0e93",
   "metadata": {},
   "source": [
    "## Read the input json file"
   ]
  },
  {
   "cell_type": "code",
   "execution_count": 2,
   "id": "17f7abe9-ed9e-466c-b034-577489aaf98b",
   "metadata": {
    "tags": []
   },
   "outputs": [],
   "source": [
    "# path to the individual responses json file\n",
<<<<<<< HEAD
    "df_user = pd.read_json(f'../data/results/llmperf/COE-Meta-Llama-3-1-70B-Instruct_1000_1000_40_stream_individual_responses.json')\n",
    "df_user = df_user[df_user['error_code'].isnull()]"
=======
    "df_user = pd.read_json(f'../data/results/llmperf/COE-llama-2-7B-chat-hf_1024_1024_32_stream_individual_responses.json')\n",
    "df_user = df_user[(df_user[\"error_code\"] != \"\")]"
>>>>>>> 788d517e
   ]
  },
  {
   "cell_type": "code",
   "execution_count": 3,
   "id": "bdb61de7",
   "metadata": {},
   "outputs": [],
   "source": [
    "# for non-batching endpoints, batch_size_used will be 1\n",
    "if df_user[\"batch_size_used\"].isnull().all():\n",
    "    df_user[\"batch_size_used\"] = 1"
   ]
  },
  {
   "cell_type": "markdown",
   "id": "d5328791",
   "metadata": {},
   "source": [
    "## Server vs client metrics\n",
    "Following charts show a comparison between server-side and client-side metrics across different performance metrics"
   ]
  },
  {
   "cell_type": "code",
<<<<<<< HEAD
   "execution_count": 4,
   "id": "2707495e",
=======
   "execution_count": 12,
   "id": "a7e143d3",
>>>>>>> 788d517e
   "metadata": {},
   "outputs": [],
   "source": [
    "def plot_client_vs_server_barplots(df_user: pd.DataFrame, x_col: str, y_cols: List[str], legend_labels: List[str], title: str, ylabel: str, xlabel: str) -> None:\n",
    "    \"\"\"\n",
    "    Plots bar plots for client vs server metrics from a DataFrame.\n",
    "\n",
    "    Args:\n",
    "        df_user (pd.DataFrame): The DataFrame containing the data to plot.\n",
    "        x_col (str): The column name to be used as the x-axis.\n",
    "        y_cols (List[str]): A list of column names to be used as the y-axis.\n",
    "        legend_labels (List[str]): Human-readable labels for each grouping in y_cols.\n",
    "        title (str): The title of the plot.\n",
    "        ylabel (str): The label for the y-axis.\n",
    "        xlabel (str): The label for the x-axis.\n",
    "\n",
    "    Returns:\n",
    "        fig (go.Figure): The plotly figure container\n",
    "    \"\"\"    \n",
    "    value_vars = y_cols\n",
    "    title_text = title\n",
    "    yaxis_title = ylabel\n",
    "    xaxis_title = xlabel\n",
    "\n",
    "    df_melted = df_user.melt(\n",
    "        id_vars=[x_col], \n",
    "        value_vars=value_vars, \n",
    "        var_name='Metric', \n",
    "        value_name='Value',\n",
    "    )\n",
    "    xgroups = [str(x) for x in sorted(pd.unique(df_melted[x_col]))]\n",
    "    df_melted[x_col] = [str(x) for x in df_melted[x_col]]\n",
    "\n",
    "    valsl = {}\n",
    "    valsr = {}\n",
    "    for i in xgroups:\n",
    "        maskl = (df_melted[\"Metric\"] == value_vars[0]) & (df_melted[x_col] == i)\n",
    "        valsl[i] = np.percentile(df_melted[\"Value\"][maskl], [5, 50, 95])\n",
    "        maskr = (df_melted[\"Metric\"] == value_vars[1]) & (df_melted[x_col] == i)\n",
    "        valsr[i] = np.percentile(df_melted[\"Value\"][maskr], [5, 50, 95])\n",
    "\n",
    "    fig = go.Figure()\n",
    "    fig.add_trace(\n",
    "        go.Bar(\n",
    "            x = xgroups,\n",
    "            y = [0 for _ in xgroups],\n",
    "            base = [valsl[i][1] for i in xgroups],\n",
    "            customdata=[legend_labels[0] for _ in xgroups],\n",
    "            marker={\"color\":\"#325c8c\",\"line\":{\"color\":\"#325c8c\", \"width\":2}},\n",
    "            offsetgroup=0,\n",
    "            legendgroup=legend_labels[0],\n",
    "            name=legend_labels[0],\n",
    "            showlegend=False,\n",
    "            hovertemplate=\"<extra></extra><b>%{customdata}</b> median: %{base:.2f}\",\n",
    "        )\n",
    "    )\n",
    "    fig.add_trace(\n",
    "        go.Bar(\n",
    "            x = xgroups,\n",
    "            y = [valsl[i][2] - valsl[i][0] for i in xgroups],\n",
    "            base = [valsl[i][0] for i in xgroups],\n",
    "            customdata = [valsl[i][2] for i in xgroups],\n",
    "            marker={\"color\":\"#325c8c\"},\n",
    "            opacity=0.5,\n",
    "            offsetgroup=0,\n",
    "            legendgroup=legend_labels[0],\n",
    "            name=legend_labels[0],\n",
    "            hovertemplate=\"<extra></extra>5–95 pctile range: %{base:.2f}–%{customdata:.2f}\",\n",
    "        )\n",
    "    )\n",
    "    fig.add_trace(\n",
    "        go.Bar(\n",
    "            x = xgroups,\n",
    "            y= [0 for _ in xgroups],\n",
    "            base = [valsr[i][1] for i in xgroups],\n",
    "            customdata=[legend_labels[1] for _ in xgroups],\n",
    "            marker={\"color\":\"#ee7625\",\"line\":{\"color\":\"#ee7625\", \"width\":2}},\n",
    "            offsetgroup=1,\n",
    "            legendgroup=legend_labels[1],\n",
    "            name=legend_labels[1],\n",
    "            showlegend=False,\n",
    "            hovertemplate=\"<extra></extra><b>%{customdata}</b> median: %{base:.2f}\",\n",
    "        )\n",
    "    )\n",
    "    fig.add_trace(\n",
    "        go.Bar(\n",
    "            x = xgroups,\n",
    "            y = [valsr[i][2] - valsr[i][0] for i in xgroups],\n",
    "            base = [valsr[i][0] for i in xgroups],\n",
    "            customdata = [valsr[i][2] for i in xgroups],\n",
    "            marker={\"color\":\"#ee7625\"},\n",
    "            opacity=0.5,\n",
    "            offsetgroup=1,\n",
    "            legendgroup=legend_labels[1],\n",
    "            name=legend_labels[1],\n",
    "            hovertemplate=\"<extra></extra>5–95 pctile range: %{base:.2f}–%{customdata:.2f}\",\n",
    "        )\n",
    "    )\n",
    "\n",
    "    fig.update_layout(\n",
    "        title_text=title_text,\n",
    "        xaxis_title=xaxis_title,\n",
    "        yaxis_title=yaxis_title,\n",
    "        barmode=\"group\",\n",
    "        template=\"plotly_dark\",\n",
    "        hovermode=\"x unified\",\n",
    "    )\n",
    "\n",
    "    fig.update_xaxes(hoverformat=\"foo\")\n",
    "    return fig"
   ]
  },
  {
   "cell_type": "code",
   "execution_count": null,
   "id": "add96f73",
   "metadata": {},
   "outputs": [],
   "source": [
    "x_col = \"batch_size_used\"\n",
    "xaxis_title=\"Batch size\"\n",
    "value_vars = ['server_output_token_per_s_per_request', 'client_output_token_per_s_per_request']\n",
    "legend_labels = [\"Server\", \"Client\"]\n",
    "yaxis_title = \"Tokens per second, per request\"\n",
    "title_text = \"Distribution of throughput by batch size\"\n",
    "plot_client_vs_server_barplots(df_user, x_col, value_vars, legend_labels, title_text, yaxis_title, xaxis_title).show()"
   ]
  },
  {
   "cell_type": "code",
   "execution_count": null,
   "id": "5b4d6f99",
   "metadata": {},
   "outputs": [],
   "source": [
    "x_col = \"batch_size_used\"\n",
    "xaxis_title=\"Batch size\"\n",
    "value_vars = ['server_ttft_s', 'client_ttft_s']\n",
    "legend_labels = [\"Server\", \"Client\"]\n",
    "yaxis_title = \"TTFT (s), per request\"\n",
    "title_text = \"Distribution of Time to First Token (TTFT) by batch size\"\n",
    "plot_client_vs_server_barplots(df_user, x_col, value_vars, legend_labels, title_text, yaxis_title, xaxis_title).show()"
   ]
  },
  {
   "cell_type": "code",
   "execution_count": null,
   "id": "e5e042e9",
   "metadata": {},
   "outputs": [],
   "source": [
    "x_col = \"batch_size_used\"\n",
    "xaxis_title=\"Batch size\"\n",
    "value_vars = ['server_end_to_end_latency_s', 'client_end_to_end_latency_s']\n",
    "legend_labels = [\"Server\", \"Client\"]\n",
    "yaxis_title = \"Latency (s), per request\"\n",
    "title_text = \"Distribution of end-to-end latency by batch size\"\n",
    "plot_client_vs_server_barplots(df_user, x_col, value_vars, legend_labels, title_text, yaxis_title, xaxis_title).show()"
   ]
  },
  {
   "cell_type": "markdown",
   "id": "fa8f1208",
   "metadata": {},
   "source": [
    "## Create a summary dataframe\n",
    "Group results by batch and get sum of number of tokens, mean throughput, mean TTFT, and batch frequency. Finally, calculate the total number of output tokens per batch "
   ]
  },
  {
   "cell_type": "code",
   "execution_count": 8,
   "id": "9b1c0a92",
   "metadata": {},
   "outputs": [],
   "source": [
    "df_summary_thorughput = df_user.groupby('batch_size_used')['server_output_token_per_s_per_request'].mean().reset_index()\n",
    "df_summary_output_tokens = df_user.groupby('batch_size_used')['server_number_output_tokens'].sum().reset_index()\n",
    "df_summary_ttft = df_user.groupby('batch_size_used')['server_ttft_s'].mean().reset_index()\n",
    "df_summary_count = df_user.groupby('batch_size_used').size().reset_index(name='Counts')\n",
    "\n",
    "\n",
    "df_summary = pd.merge(df_summary_thorughput, df_summary_output_tokens, on='batch_size_used', how='inner')\n",
    "df_summary = pd.merge(df_summary, df_summary_ttft, on='batch_size_used', how='inner')\n",
    "df_summary = pd.merge(df_summary, df_summary_count, on='batch_size_used', how='inner')\n",
    "df_summary['server_combined_output_tokens_per_s'] = df_summary['server_output_token_per_s_per_request']*df_summary['batch_size_used']\n",
    "\n",
    "df_summary.rename(columns={\n",
    "    \"batch_size_used\": \"Batch size\",\n",
    "    \"server_output_token_per_s_per_request\": \"Avg. server tokens per sec per request\",\n",
    "    \"server_number_output_tokens\": \"Total output tokens\",\n",
    "    \"server_ttft_s\": \"Avg. server TTFT (s)\",\n",
    "    \"Counts\": \"Total number of requests\",\n",
    "    \"server_combined_output_tokens_per_s\": \"Avg. server total tokens per second\"\n",
    "}, \n",
    "inplace=True)\n",
    "\n",
    "df_summary.set_index(\"Batch size\", inplace=True)\n",
    "df_summary.T.style \\\n",
    "    .format(\"{:.2f}\", subset=([True,False,True,False,True],[True]*len(df_summary))) \\\n",
    "    .format(\"{:.0f}\", subset=([False,True,False,True,False],[True]*len(df_summary)))"
   ]
  },
  {
   "cell_type": "markdown",
   "id": "dfb81a80",
   "metadata": {},
   "source": [
    "## Time taken\n",
    "- Approximate computation to compare the time spent waiting due to TTFT vs response generation time\n",
    "- Compute the time that calls are cumulatively waiting for time-to-first-token vs time to generate tokens"
   ]
  },
  {
   "cell_type": "code",
   "execution_count": null,
   "id": "525f5776",
   "metadata": {},
   "outputs": [],
   "source": [
<<<<<<< HEAD
    "import numpy as np\n",
    "total_wait_time_ttft = (df_summary['Counts']/df_summary['batch_size_used']*df_summary['server_ttft_s']).sum()\n",
    "\n",
    "df_summary['num_executed'] = np.ceil(df_summary['Counts'] / df_summary['batch_size_used'])\n",
    "df_summary['output_tokens'] = df_summary['server_number_output_tokens']/df_summary['Counts']\n",
    "total_generation_time = (df_summary['num_executed']*df_summary['output_tokens']/df_summary['server_output_token_per_s_per_request']).sum()\n",
    "\n",
    "print(f'Total wait time due to ttft (mins) = {total_wait_time_ttft/60:,.4f}')\n",
=======
    "total_wait_time_ttft = (df_summary[\"Total number of requests\"]/df_summary.index*df_summary[\"Avg. server TTFT (s)\"]).sum()\n",
    "total_generation_time = (df_summary[\"Total output tokens\"]/df_summary[\"Avg. server tokens per sec per request\"]).sum()\n",
    "print(f'Total wait time due to TTFT (mins) = {total_wait_time_ttft/60:,.4f}')\n",
>>>>>>> 788d517e
    "print(f'Total generation time due (mins) = {total_generation_time/60:,.4f}')\n",
    "print(f'Total time (mins) = {(total_wait_time_ttft + total_generation_time)/60:,.4f}')"
   ]
  },
  {
   "cell_type": "markdown",
   "id": "84e7a38e",
   "metadata": {},
   "source": [
    "## Requests Gantt Chart\n",
    "- Blue bar is the total time to get back full response\n",
    "- Orange line is the time call is waiting to be executed"
   ]
  },
  {
   "cell_type": "code",
   "execution_count": 10,
   "id": "79a2adde",
   "metadata": {},
   "outputs": [],
   "source": [
    "def plot_requests_gantt_chart(df_user: pd.DataFrame):\n",
    "    \"\"\"\n",
    "    Plots a Gantt chart of response timings across all requests\n",
    "\n",
<<<<<<< HEAD
    "    # if i> 100:\n",
    "    #     break\n",
=======
    "    Args:\n",
    "        df_user (pd.DataFrame): The DataFrame containing the data to plot.\n",
>>>>>>> 788d517e
    "\n",
    "    Returns:\n",
    "        fig (go.Figure): The plotly figure container\n",
    "    \"\"\"    \n",
    "    requests = df_user.index+1\n",
    "    fig = go.Figure()\n",
    "    fig.add_trace(\n",
    "        go.Bar(\n",
    "            y=requests,\n",
    "            x=1000*df_user[\"client_ttft_s\"],\n",
    "            base=[str(x) for x in df_user[\"start_time\"]],\n",
    "            name=\"TTFT\",\n",
    "            orientation=\"h\",\n",
    "            marker_color=\"#ee7625\",\n",
    "        )\n",
    "    )\n",
    "    fig.add_trace(\n",
    "        go.Bar(\n",
    "            y=requests,\n",
    "            x=1000*df_user[\"client_end_to_end_latency_s\"],\n",
    "            base=[str(x) for x in df_user[\"start_time\"]],\n",
    "            name=\"End-to-end latency\",\n",
    "            orientation=\"h\",\n",
    "            marker_color=\"#325c8c\",\n",
    "        )\n",
    "    )\n",
    "    for i in range(0, len(df_user.index), 2):\n",
    "        fig.add_hrect(y0=i+0.5, y1=i+1.5, line_width=0, fillcolor=\"grey\", opacity=0.1)\n",
    "    fig.update_xaxes(\n",
    "        type=\"date\",\n",
    "        tickformat=\"%H:%M:%S\",\n",
    "        hoverformat=\"%H:%M:%S.%2f\",)\n",
    "    fig.update_layout(\n",
    "        title_text=\"LLM requests across time\",\n",
    "        xaxis_title=\"Time stamp\",\n",
    "        yaxis_title=\"Request index\",\n",
    "        template=\"plotly_dark\",\n",
    "    )\n",
    "    return fig"
   ]
  },
  {
   "cell_type": "code",
   "execution_count": null,
   "id": "fa0e72fb",
   "metadata": {},
   "outputs": [],
   "source": [
    "plot_requests_gantt_chart(df_user).show()"
   ]
  }
 ],
 "metadata": {
  "kernelspec": {
<<<<<<< HEAD
   "display_name": "bench_env",
=======
   "display_name": ".venv",
>>>>>>> 788d517e
   "language": "python",
   "name": "python3"
  },
  "language_info": {
   "codemirror_mode": {
    "name": "ipython",
    "version": 3
   },
   "file_extension": ".py",
   "mimetype": "text/x-python",
   "name": "python",
   "nbconvert_exporter": "python",
   "pygments_lexer": "ipython3",
<<<<<<< HEAD
   "version": "3.11.1"
=======
   "version": "3.11.9"
>>>>>>> 788d517e
  }
 },
 "nbformat": 4,
 "nbformat_minor": 5
}<|MERGE_RESOLUTION|>--- conflicted
+++ resolved
@@ -42,13 +42,8 @@
    "outputs": [],
    "source": [
     "# path to the individual responses json file\n",
-<<<<<<< HEAD
     "df_user = pd.read_json(f'../data/results/llmperf/COE-Meta-Llama-3-1-70B-Instruct_1000_1000_40_stream_individual_responses.json')\n",
     "df_user = df_user[df_user['error_code'].isnull()]"
-=======
-    "df_user = pd.read_json(f'../data/results/llmperf/COE-llama-2-7B-chat-hf_1024_1024_32_stream_individual_responses.json')\n",
-    "df_user = df_user[(df_user[\"error_code\"] != \"\")]"
->>>>>>> 788d517e
    ]
   },
   {
@@ -74,13 +69,8 @@
   },
   {
    "cell_type": "code",
-<<<<<<< HEAD
    "execution_count": 4,
    "id": "2707495e",
-=======
-   "execution_count": 12,
-   "id": "a7e143d3",
->>>>>>> 788d517e
    "metadata": {},
    "outputs": [],
    "source": [
@@ -301,7 +291,6 @@
    "metadata": {},
    "outputs": [],
    "source": [
-<<<<<<< HEAD
     "import numpy as np\n",
     "total_wait_time_ttft = (df_summary['Counts']/df_summary['batch_size_used']*df_summary['server_ttft_s']).sum()\n",
     "\n",
@@ -310,11 +299,6 @@
     "total_generation_time = (df_summary['num_executed']*df_summary['output_tokens']/df_summary['server_output_token_per_s_per_request']).sum()\n",
     "\n",
     "print(f'Total wait time due to ttft (mins) = {total_wait_time_ttft/60:,.4f}')\n",
-=======
-    "total_wait_time_ttft = (df_summary[\"Total number of requests\"]/df_summary.index*df_summary[\"Avg. server TTFT (s)\"]).sum()\n",
-    "total_generation_time = (df_summary[\"Total output tokens\"]/df_summary[\"Avg. server tokens per sec per request\"]).sum()\n",
-    "print(f'Total wait time due to TTFT (mins) = {total_wait_time_ttft/60:,.4f}')\n",
->>>>>>> 788d517e
     "print(f'Total generation time due (mins) = {total_generation_time/60:,.4f}')\n",
     "print(f'Total time (mins) = {(total_wait_time_ttft + total_generation_time)/60:,.4f}')"
    ]
@@ -340,13 +324,10 @@
     "    \"\"\"\n",
     "    Plots a Gantt chart of response timings across all requests\n",
     "\n",
-<<<<<<< HEAD
     "    # if i> 100:\n",
     "    #     break\n",
-=======
     "    Args:\n",
     "        df_user (pd.DataFrame): The DataFrame containing the data to plot.\n",
->>>>>>> 788d517e
     "\n",
     "    Returns:\n",
     "        fig (go.Figure): The plotly figure container\n",
@@ -401,11 +382,7 @@
  ],
  "metadata": {
   "kernelspec": {
-<<<<<<< HEAD
-   "display_name": "bench_env",
-=======
    "display_name": ".venv",
->>>>>>> 788d517e
    "language": "python",
    "name": "python3"
   },
@@ -419,11 +396,7 @@
    "name": "python",
    "nbconvert_exporter": "python",
    "pygments_lexer": "ipython3",
-<<<<<<< HEAD
    "version": "3.11.1"
-=======
-   "version": "3.11.9"
->>>>>>> 788d517e
   }
  },
  "nbformat": 4,
