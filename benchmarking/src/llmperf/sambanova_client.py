import abc
import json
import os
import sys
import time
from datetime import datetime
from math import isclose
from typing import Any, Dict

import requests
import sseclient

sys.path.append('./src')
sys.path.append('./src/llmperf')

import warnings

from dotenv import load_dotenv
from llmperf import common_metrics
from llmperf.models import RequestConfig
from transformers import AutoTokenizer

from utils import SAMBANOVA_URL, get_tokenizer

warnings.filterwarnings('ignore')


class BaseAPIEndpoint(abc.ABC):
    def __init__(self, request_config: RequestConfig, tokenizer: AutoTokenizer) -> None:
        self.request_config = request_config
        self.tokenizer = tokenizer

    @abc.abstractmethod
    def _get_url(self, *args: Any, **kwargs: Any) -> str:
        pass

    @abc.abstractmethod
    def _get_headers(self, *args: Any, **kwargs: Any) -> Dict[str, str]:
        pass

    @abc.abstractmethod
    def _get_json_data(self, *args: Any, **kwargs: Any) -> Dict:
        pass

    def _get_token_length(self, input_text: str) -> int:
        """Gets the token length of a piece of text

        Args:
            input_text (str): input text

        Returns:
            int: number of tokens
        """
        return len(self.tokenizer.encode(input_text))

    def _calculate_tpot_from_streams_after_first(self, chunks_received: list, chunks_timings: list) -> float:
        """Calculates Time per Output Token (TPOT) based on the streaming events coming after the first one.
        In general, the way to calculate this metric is: time_to_generate_tokens/number_of_tokens_generated

        Args:
            chunks_received (list): complete list of events coming from streaming response
            chunks_timings (list): complete list of timings that each event took to process

        Returns:
            float: calculated tpot
        """

        # Calculate tokens
        total_tokens_received_after_first_chunk = sum(self._get_token_length(c) for c in chunks_received[1:])

        # Calculate time
        total_time_to_receive_tokens_after_first_chunk = sum(chunks_timings[1:])

        # Calculate tpot
        tpot = total_time_to_receive_tokens_after_first_chunk / total_tokens_received_after_first_chunk

        return tpot

    def _calculate_ttft_from_streams(
        self, chunks_received: list, chunks_timings: list, total_request_time: int
    ) -> float:
        """Calculates Time to First Token (TTFT) based on the streaming events coming from the response.
        If there are enough streaming events, the formula to calculate ttft is:
        time_first_chunk - (tokens_first_chunk - 1) * tpot

        Args:
            chunks_received (list): list of events having the streaming tokens
            chunks_timings (list): list of timings for each event
            total_request_time (int): total request time calculated from client side

        Returns:
            float: calculated ttft
        """

        number_chunks_recieved = len(chunks_received)

        # if one or no chunks were recieved
        if number_chunks_recieved <= 1:
            ttft = total_request_time
        else:
            # calculate tpot
            tpot = self._calculate_tpot_from_streams_after_first(chunks_received, chunks_timings)
            # calculate ttft
            total_tokens_in_first_chunk = self._get_token_length(chunks_received[0])
            ttft = chunks_timings[0] - (total_tokens_in_first_chunk - 1) * tpot
        return ttft

    def _populate_client_metrics(
        self,
        prompt_len: int,
        num_output_tokens: int,
        ttft: int,
        total_request_time: int,
        server_metrics: dict,
        number_chunks_recieved: int,
    ) -> dict:
        """Populates `metrics` dictionary with performance metrics calculated from client side

        Args:
            prompt_len (int): prompt's length
            num_output_tokens (int): number of output tokens
            ttft (int): time to first token
            total_request_time (int): end-to-end latency
            server_metrics (dict):  server metrics dictionary
            number_chunks_recieved (int): number of chunks recieved

        Returns:
            dict: updated metrics dictionary
        """

        metrics = server_metrics

        metrics[common_metrics.NUM_INPUT_TOKENS] = (
            prompt_len
            if metrics[common_metrics.NUM_INPUT_TOKENS_SERVER] is None
            else metrics[common_metrics.NUM_INPUT_TOKENS_SERVER]
        )

        metrics[common_metrics.NUM_OUTPUT_TOKENS] = (
            num_output_tokens
            if metrics[common_metrics.NUM_OUTPUT_TOKENS_SERVER] is None
            else metrics[common_metrics.NUM_OUTPUT_TOKENS_SERVER]
        )

        metrics[common_metrics.NUM_TOTAL_TOKENS] = (
            prompt_len + num_output_tokens
            if metrics[common_metrics.NUM_TOTAL_TOKENS_SERVER] is None
            else metrics[common_metrics.NUM_TOTAL_TOKENS_SERVER]
        )

        metrics[common_metrics.TTFT] = ttft

        metrics[common_metrics.E2E_LAT] = total_request_time

        if number_chunks_recieved == 1:
            metrics[common_metrics.REQ_OUTPUT_THROUGHPUT] = (
                metrics[common_metrics.NUM_OUTPUT_TOKENS] / total_request_time
            )
        else:
            metrics[common_metrics.REQ_OUTPUT_THROUGHPUT] = (
                metrics[common_metrics.NUM_OUTPUT_TOKENS] / (total_request_time - ttft)
                if not isclose(ttft, total_request_time, abs_tol=1e-8)
                else None
            )

        metrics[common_metrics.TOTAL_TOKEN_THROUGHPUT] = (prompt_len + num_output_tokens) / total_request_time

        return metrics

    def _populate_server_metrics(self, response_dict: dict, metrics: dict) -> dict:
        """Parse output data to metrics dictionary structure

        Args:
            response_dict (dict): dict data with performance metrics
            metrics (dict): metrics dictionary

        Returns:
            dict: updated metrics dictionary
        """

        metrics[common_metrics.NUM_INPUT_TOKENS_SERVER] = response_dict.get('prompt_tokens_count') or response_dict.get(
            'prompt_tokens'
        )

        metrics[common_metrics.NUM_OUTPUT_TOKENS_SERVER] = response_dict.get(
            'completion_tokens_count'
        ) or response_dict.get('completion_tokens')

        metrics[common_metrics.NUM_TOTAL_TOKENS_SERVER] = response_dict.get('total_tokens_count') or response_dict.get(
            'total_tokens'
        )
        ttft_server = response_dict.get('time_to_first_token') or response_dict.get('time_to_first_response')

        metrics[common_metrics.TTFT_SERVER] = ttft_server

        metrics[common_metrics.E2E_LAT_SERVER] = response_dict.get('total_latency') or response_dict.get(
            'model_execution_time'
        )

        metrics[common_metrics.REQ_OUTPUT_THROUGHPUT_SERVER] = (
            response_dict.get('completion_tokens_after_first_per_sec')
            or response_dict.get('completion_tokens_per_sec_after_first_response')
            or response_dict.get('throughput_after_first_token')
        )

        metrics[common_metrics.TOTAL_TOKEN_THROUGHPUT_SERVER] = response_dict.get('total_tokens_per_sec')
        if (metrics[common_metrics.TOTAL_TOKEN_THROUGHPUT_SERVER] is None) and (
            metrics[common_metrics.E2E_LAT_SERVER] is not None
        ):
            metrics[common_metrics.TOTAL_TOKEN_THROUGHPUT_SERVER] = (
                metrics[common_metrics.NUM_TOTAL_TOKENS_SERVER] / (metrics[common_metrics.E2E_LAT_SERVER])
            )

        metrics[common_metrics.BATCH_SIZE_USED] = response_dict.get('batch_size_used')

        return metrics


class SambaStudioAPI(BaseAPIEndpoint):
    def __init__(self, *args: Any, **kwargs: Any) -> None:
        super().__init__(*args, **kwargs)
        # Load sambastudio env variables
        self.base_url = os.environ.get('SAMBASTUDIO_BASE_URL')
        self.base_uri = os.environ.get('SAMBASTUDIO_BASE_URI')
        self.project_id = os.environ.get('SAMBASTUDIO_PROJECT_ID')
        self.endpoint_id = os.environ.get('SAMBASTUDIO_ENDPOINT_ID')
        self.api_key = os.environ.get('SAMBASTUDIO_API_KEY')

    def _get_url(self) -> str:
        """Builds url for API call

        Returns:
            str: url needed for API
        """

        if self.request_config.is_stream_mode:
            path = f'{self.base_uri}/stream/{self.project_id}/{self.endpoint_id}'
        else:
            path = f'{self.base_uri}/{self.project_id}/{self.endpoint_id}'

        url = f'{self.base_url}/{path}'

        return url

    def _get_headers(self) -> None:
        """Gets headers for API call"""
        return {'key': self.api_key}

    def _get_json_data(self, url: str) -> dict:
        """Gets json body for API call

        Args:
            url: URL being used for the API call

        Returns:
            dict: API call body according to COE and streaming conditions
        """
        prompt = self.request_config.prompt_tuple[0]
        sampling_params = self.request_config.sampling_params

        # Change params whether model is COE or not
        if 'COE' in self.request_config.model:
            sampling_params['select_expert'] = self.request_config.model.split('/')[-1]
            sampling_params['process_prompt'] = False

        # build payload for api v2
        if '/api/v2' in url.lower().strip():
            tuning_params = json.loads(json.dumps(sampling_params))
            data = {'items': [{'id': 'item1', 'value': prompt}], 'params': tuning_params}
        # support to build payload for api v1
        else:
            extended_sampling_params = {
                k: {'type': type(v).__name__, 'value': str(v)} for k, v in (sampling_params.items())
            }
            extended_sampling_params = json.dumps(extended_sampling_params)

            # Change request body whether API call is streaming or not
            if self.request_config.is_stream_mode:
                data = {'instance': prompt, 'params': json.loads(extended_sampling_params)}
            else:
                data = {'instances': [prompt], 'params': json.loads(extended_sampling_params)}

        return data

    def compute_metrics(self, metrics: dict) -> tuple[dict, str]:
        """Computes metrics for SambaStudio API endpoint

        Args:
            metrics (dict): basic metrics dictionary

        Raises:
            ValueError: raises when streaming is not selected

        Returns:
            tuple[dict, str]: tuple containing the metrics structure with server and client side values, and the
            complete generated text
        """

        # Get API request components
        url = self._get_url()
        headers = self._get_headers()
        json_data = self._get_json_data(url)

        # Set variables
        generated_text = ''
        chunks_received = []
        chunks_timings = []

        # Start measuring time
<<<<<<< HEAD
        metrics[common_metrics.REQ_START_TIME] = datetime.now().strftime("%H:%M:%S.%f")
=======
        metrics[common_metrics.REQ_START_TIME] = datetime.now().strftime('%H:%M:%S')
>>>>>>> ba38f23b
        start_time = chunk_start_time = time.monotonic()

        if self.request_config.is_stream_mode:
            with requests.post(
                url, headers=headers, json=json_data, stream=self.request_config.is_stream_mode
            ) as response:
                if response.status_code != 200:
                    response.raise_for_status()

                # fetch generated text and metrics for api v2
                if '/api/v2' in url.lower().strip():
                    for chunk_orig in response.iter_lines(chunk_size=None):
                        chunk = chunk_orig.strip()
                        data = json.loads(chunk)

                        completion = data['result']['items'][0]['value']['is_last_response']
                        chunks_timings.append(time.monotonic() - chunk_start_time)
                        chunk_start_time = time.monotonic()
                        if completion is False:
                            chunks_received.append(data['result']['items'][0]['value']['stream_token'])
                            continue
                        else:
                            generated_text = data['result']['items'][0]['value']['completion']
                            response_dict = data['result']['items'][0]['value']
                        break
                # support to fetch generated text and metrics for api v1
                else:
                    for chunk_orig in response.iter_lines(chunk_size=None):
                        chunk = chunk_orig.strip()
                        data = json.loads(chunk)

                        completion = data['result']['responses'][0]['is_last_response']
                        chunks_timings.append(time.monotonic() - chunk_start_time)
                        chunk_start_time = time.monotonic()
                        if completion is False:
                            chunks_received.append(data['result']['responses'][0]['stream_token'])
                            continue
                        else:
                            generated_text = data['result']['responses'][0]['completion']
                            response_dict = data['result']['responses'][0]
                            break
        else:
            # TODO: support non-streaming mode
            raise ValueError('Streaming mode required')

        # End measuring time
<<<<<<< HEAD
        metrics[common_metrics.REQ_END_TIME] = datetime.now().strftime("%H:%M:%S.%f")  
=======
        metrics[common_metrics.REQ_END_TIME] = datetime.now().strftime('%H:%M:%S')
>>>>>>> ba38f23b
        total_request_time = time.monotonic() - start_time
        ttft = self._calculate_ttft_from_streams(chunks_received, chunks_timings, total_request_time)

        # Populate server and client metrics
        prompt_len = self.request_config.prompt_tuple[1]
        number_chunks_recieved = len(chunks_received)

        num_output_tokens = self._get_token_length(generated_text)
        server_metrics = self._populate_server_metrics(response_dict, metrics)
        metrics = self._populate_client_metrics(
            prompt_len,
            num_output_tokens,
            ttft,
            total_request_time,
            server_metrics,
            number_chunks_recieved,
        )

        return metrics, generated_text


class FastAPI(BaseAPIEndpoint):
    def __init__(self, *args: Any, **kwargs: Any) -> None:
        super().__init__(*args, **kwargs)
        # Load sambastudio env variables
        self.base_url = os.environ.get('FASTAPI_URL')
        self.api_key = os.environ.get('FASTAPI_API_KEY')

    def _get_url(self) -> str:
        """Builds url for API call

        Returns:
            str: url needed for API
        """
        return self.base_url

    def _get_headers(self) -> Dict[str, str]:
        """Gets headers for API call"""
        return {'Authorization': f'Bearer {self.api_key}', 'Content-Type': 'application/json'}

    def _get_json_data(self) -> dict:
        """Gets json body for API call

        Returns:
            dict: API call body
        """

        prompt = self.request_config.prompt_tuple[0]
        sampling_params = self.request_config.sampling_params
        sampling_params['model'] = self.request_config.model

        if self.request_config.is_stream_mode:
            sampling_params['stream'] = 'true'
            sampling_params['stream_options'] = {'include_usage': 'true'}
        else:
            # TODO: support not streaming mode
            raise ValueError('Streaming mode required')

        data = {'messages': [{'role': 'user', 'content': prompt}]}
        data.update(sampling_params)

        return data

    def compute_metrics(self, metrics: dict) -> tuple[dict, str]:
        """Computes metrics for FastAPI API endpoint

        Args:
            metrics (dict): basic metrics dictionary

        Returns:
            tuple[dict, str]: tuple containing the metrics structure with server and client side values, and the
            complete generated text
        """

        # Get API request components
        url = self._get_url()
        headers = self._get_headers()
        json_data = self._get_json_data()

        # Set variables
        generated_text = ''
        events_received = []
        events_timings = []

        # Start measuring time
<<<<<<< HEAD
        metrics[common_metrics.REQ_START_TIME] = datetime.now().strftime("%H:%M:%S.%f")
=======
        metrics[common_metrics.REQ_START_TIME] = datetime.now().strftime('%H:%M:%S')
>>>>>>> ba38f23b
        start_time = event_start_time = time.monotonic()

        with requests.post(url, headers=headers, json=json_data, stream=self.request_config.is_stream_mode) as response:
            if response.status_code != 200:
                response.raise_for_status()

            client = sseclient.SSEClient(response)
            generated_text = ''

            for event in client.events():
                try:
                    # check streaming events before last stream returns DONE
                    if event.data != '[DONE]':
                        data = json.loads(event.data)
                        # if events don't contain "usage" key, which only shows up in stream returning
                        # performance metrics
                        if data.get('usage') is None:
                            # if streams still don't hit a finish reason
                            if data['choices'][0]['finish_reason'] is None:
                                # log s timings
                                events_timings.append(time.monotonic() - event_start_time)
                                event_start_time = time.monotonic()
                                # concatenate streaming text pieces
                                stream_content = data['choices'][0]['delta']['content']
                                events_received.append(stream_content)
                                generated_text += stream_content
                        # process streaming chunk when performance usage is provided
                        else:
                            response_dict = data['usage']
                except Exception as e:
                    raise Exception(f'Error: {e} at streamed event: {event.data}')

        # End measuring time
<<<<<<< HEAD
        metrics[common_metrics.REQ_END_TIME] = datetime.now().strftime("%H:%M:%S.%f")  
=======
        metrics[common_metrics.REQ_END_TIME] = datetime.now().strftime('%H:%M:%S')
>>>>>>> ba38f23b
        total_request_time = time.monotonic() - start_time
        ttft = self._calculate_ttft_from_streams(events_received, events_timings, total_request_time)

        # Populate server and client metrics
        prompt_len = self.request_config.prompt_tuple[1]
        number_chunks_recieved = len(events_received)

        num_output_tokens = self._get_token_length(generated_text)
        server_metrics = self._populate_server_metrics(response_dict, metrics)
        metrics = self._populate_client_metrics(
            prompt_len,
            num_output_tokens,
            ttft,
            total_request_time,
            server_metrics,
            number_chunks_recieved,
        )

        return metrics, generated_text


class SambaNovaCloudAPI(BaseAPIEndpoint):
    def __init__(self, *args: Any, **kwargs: Any) -> None:
        super().__init__(*args, **kwargs)
        # Load sambanova cloud env variables
        self.base_url = os.environ.get('SAMBANOVA_URL', SAMBANOVA_URL)
        self.api_key = os.environ.get('SAMBANOVA_API_KEY')

    def _get_url(self) -> str:
        """Builds url for API call

        Returns:
            str: url needed for API
        """
        return self.base_url

    def _get_headers(self) -> Dict[str, str]:
        """Gets headers for API call"""
        return {'Authorization': f'Bearer {self.api_key}', 'Content-Type': 'application/json'}

    def _get_json_data(self) -> dict:
        """Gets json body for API call

        Returns:
            dict: API call body
        """

        prompt = self.request_config.prompt_tuple[0]
        sampling_params = self.request_config.sampling_params
        sampling_params['model'] = self.request_config.model

        if self.request_config.is_stream_mode:
            sampling_params['stream'] = True
            sampling_params['stream_options'] = {'include_usage': 'true'}
        else:
            # TODO: support not streaming mode
            raise ValueError('Streaming mode required')

        data = {'messages': [{'role': 'user', 'content': prompt}]}
        data.update(sampling_params)

        return data

    def compute_metrics(self, metrics: dict) -> tuple[dict, str]:
        """Computes metrics for SambaNovaCloud endpoint

        Args:
            metrics (dict): basic metrics dictionary

        Returns:
            tuple[dict, str]: tuple containing the metrics structure with server and client side values, and the
            complete generated text
        """

        # Get API request components
        url = self._get_url()
        headers = self._get_headers()
        json_data = self._get_json_data()

        # Set variables
        generated_text = ''
        events_received = []
        events_timings = []

        # Start measuring time
<<<<<<< HEAD
        metrics[common_metrics.REQ_START_TIME] = datetime.now().strftime("%H:%M:%S.%f")
=======
        metrics[common_metrics.REQ_START_TIME] = datetime.now().strftime('%H:%M:%S')
>>>>>>> ba38f23b
        start_time = event_start_time = time.monotonic()

        with requests.post(url, headers=headers, json=json_data, stream=self.request_config.is_stream_mode) as response:
            if response.status_code != 200:
                response.raise_for_status()

            client = sseclient.SSEClient(response)
            generated_text = ''

            for event in client.events():
                try:
                    # check streaming events before last stream returns DONE
                    if event.data != '[DONE]':
                        data = json.loads(event.data)
                        # if events don't contain "usage" key, which only shows up in stream returning
                        # performance metrics
                        if data.get('usage') is None:
                            # if streams still don't hit a finish reason
                            if data['choices'][0]['finish_reason'] is None:
                                # log s timings
                                events_timings.append(time.monotonic() - event_start_time)
                                event_start_time = time.monotonic()
                                # concatenate streaming text pieces
                                stream_content = data['choices'][0]['delta']['content']
                                events_received.append(stream_content)
                                generated_text += stream_content
                        # process streaming chunk when performance usage is provided
                        else:
                            response_dict = data['usage']
                except Exception as e:
                    raise Exception(f'Error: {e} at streamed event: {event.data}')

        # End measuring time
<<<<<<< HEAD
        metrics[common_metrics.REQ_END_TIME] = datetime.now().strftime("%H:%M:%S.%f")  
=======
        metrics[common_metrics.REQ_END_TIME] = datetime.now().strftime('%H:%M:%S')
>>>>>>> ba38f23b
        total_request_time = time.monotonic() - start_time
        ttft = self._calculate_ttft_from_streams(events_received, events_timings, total_request_time)

        # Populate server and client metrics
        prompt_len = self.request_config.prompt_tuple[1]
        number_chunks_recieved = len(events_received)

        num_output_tokens = self._get_token_length(generated_text)
        server_metrics = self._populate_server_metrics(response_dict, metrics)
        metrics = self._populate_client_metrics(
            prompt_len,
            num_output_tokens,
            ttft,
            total_request_time,
            server_metrics,
            number_chunks_recieved,
        )

        return metrics, generated_text


def llm_request(request_config: RequestConfig, tokenizer: AutoTokenizer) -> tuple:
    """Makes a single completion request to a LLM API

    Args:
        request_config (RequestConfig): config options including user's prompt and LLM parameters
        tokenizer (AutoTokenizer): tokenizer for counting tokens

    Returns:
        tuple: Metrics about the performance charateristics of the request.
        The text generated by the request to the LLM API.
        The request_config used to make the request. This is mainly for logging purposes.
    """

    generated_text = ''
    metrics = {}
    metrics[common_metrics.ERROR_CODE] = None
    metrics[common_metrics.ERROR_MSG] = ''

    try:
        if request_config.llm_api == 'sncloud':
            sncloud_client = SambaNovaCloudAPI(request_config, tokenizer)
            metrics, generated_text = sncloud_client.compute_metrics(metrics)

        elif request_config.llm_api == 'sambastudio':
            sambastudio_client = SambaStudioAPI(request_config, tokenizer)
            metrics, generated_text = sambastudio_client.compute_metrics(metrics)

        else:
            raise ValueError(f'llm_api parameter with value {request_config.llm_api} is not valid.')

        return metrics, generated_text, request_config

    except Exception as e:
        error_code = getattr(
            e,
            'code',
            'Error while running LLM API calls. Check your model name, LLM API type, env variables and endpoint status',
        )
        error_message = str(e)
        metrics[common_metrics.ERROR_MSG] = error_message
        metrics[common_metrics.ERROR_CODE] = error_code

        return metrics, '', request_config


if __name__ == '__main__':
    # The call of this python file is more for debugging purposes

    # load env variables
    load_dotenv('../.env', override=True)
    env_vars = dict(os.environ)

    model = 'llama3-405b'
    llm_api = 'sncloud'
    tokenizer = get_tokenizer(model)

    prompt = 'This is a test example, so tell me about anything'
    request_config = RequestConfig(
        prompt_tuple=(prompt, 10),
        model=model,
        llm_api=llm_api,
        sampling_params={
            # "do_sample": False,
            'max_tokens_to_generate': 250,
            # "top_k": 40,
            # "top_p": 0.95,
            # "process_prompt": "False",
        },
        is_stream_mode=True,
        num_concurrent_workers=1,
    )

    metrics, generated_text, request_config = llm_request(request_config, tokenizer)

    print(f'Metrics collected: {metrics}')
    # print(f'Completion text: {generated_text}')
    print(f'Request config: {request_config}')<|MERGE_RESOLUTION|>--- conflicted
+++ resolved
@@ -307,11 +307,7 @@
         chunks_timings = []
 
         # Start measuring time
-<<<<<<< HEAD
         metrics[common_metrics.REQ_START_TIME] = datetime.now().strftime("%H:%M:%S.%f")
-=======
-        metrics[common_metrics.REQ_START_TIME] = datetime.now().strftime('%H:%M:%S')
->>>>>>> ba38f23b
         start_time = chunk_start_time = time.monotonic()
 
         if self.request_config.is_stream_mode:
@@ -358,11 +354,7 @@
             raise ValueError('Streaming mode required')
 
         # End measuring time
-<<<<<<< HEAD
         metrics[common_metrics.REQ_END_TIME] = datetime.now().strftime("%H:%M:%S.%f")  
-=======
-        metrics[common_metrics.REQ_END_TIME] = datetime.now().strftime('%H:%M:%S')
->>>>>>> ba38f23b
         total_request_time = time.monotonic() - start_time
         ttft = self._calculate_ttft_from_streams(chunks_received, chunks_timings, total_request_time)
 
@@ -448,11 +440,7 @@
         events_timings = []
 
         # Start measuring time
-<<<<<<< HEAD
         metrics[common_metrics.REQ_START_TIME] = datetime.now().strftime("%H:%M:%S.%f")
-=======
-        metrics[common_metrics.REQ_START_TIME] = datetime.now().strftime('%H:%M:%S')
->>>>>>> ba38f23b
         start_time = event_start_time = time.monotonic()
 
         with requests.post(url, headers=headers, json=json_data, stream=self.request_config.is_stream_mode) as response:
@@ -486,11 +474,7 @@
                     raise Exception(f'Error: {e} at streamed event: {event.data}')
 
         # End measuring time
-<<<<<<< HEAD
         metrics[common_metrics.REQ_END_TIME] = datetime.now().strftime("%H:%M:%S.%f")  
-=======
-        metrics[common_metrics.REQ_END_TIME] = datetime.now().strftime('%H:%M:%S')
->>>>>>> ba38f23b
         total_request_time = time.monotonic() - start_time
         ttft = self._calculate_ttft_from_streams(events_received, events_timings, total_request_time)
 
@@ -576,11 +560,7 @@
         events_timings = []
 
         # Start measuring time
-<<<<<<< HEAD
         metrics[common_metrics.REQ_START_TIME] = datetime.now().strftime("%H:%M:%S.%f")
-=======
-        metrics[common_metrics.REQ_START_TIME] = datetime.now().strftime('%H:%M:%S')
->>>>>>> ba38f23b
         start_time = event_start_time = time.monotonic()
 
         with requests.post(url, headers=headers, json=json_data, stream=self.request_config.is_stream_mode) as response:
@@ -614,11 +594,7 @@
                     raise Exception(f'Error: {e} at streamed event: {event.data}')
 
         # End measuring time
-<<<<<<< HEAD
         metrics[common_metrics.REQ_END_TIME] = datetime.now().strftime("%H:%M:%S.%f")  
-=======
-        metrics[common_metrics.REQ_END_TIME] = datetime.now().strftime('%H:%M:%S')
->>>>>>> ba38f23b
         total_request_time = time.monotonic() - start_time
         ttft = self._calculate_ttft_from_streams(events_received, events_timings, total_request_time)
 
