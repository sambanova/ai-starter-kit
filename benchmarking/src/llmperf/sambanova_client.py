import abc
import json
import os
import sys
import time
from datetime import datetime
from math import isclose
from typing import Any, Dict, List, Tuple

import requests
import sseclient
from requests import Response

sys.path.append('./src')
sys.path.append('./src/llmperf')

import warnings

from dotenv import load_dotenv
from transformers import AutoTokenizer

from benchmarking.src.llmperf import common_metrics
from benchmarking.src.llmperf.llmperf_utils import get_tokenizer
from benchmarking.src.llmperf.models import RequestConfig
from benchmarking.utils import SAMBANOVA_URL

warnings.filterwarnings('ignore')


class BaseAPIEndpoint(abc.ABC):
    def __init__(self, request_config: RequestConfig, tokenizer: AutoTokenizer) -> None:
        self.request_config = request_config
        self.tokenizer = tokenizer

    @abc.abstractmethod
    def _get_url(self, *args: Any, **kwargs: Any) -> str:
        pass

    @abc.abstractmethod
    def _get_headers(self, *args: Any, **kwargs: Any) -> Dict[str, str]:
        pass

    @abc.abstractmethod
    def _get_json_data(self, *args: Any, **kwargs: Any) -> Dict[str, Any]:
        pass

    def _get_token_length(self, input_text: str) -> int:
        """Gets the token length of a piece of text

        Args:
            input_text (str): input text

        Returns:
            int: number of tokens
        """
        return len(self.tokenizer.encode(input_text))

    def _calculate_tpot_from_streams_after_first(
        self, chunks_received: List[str], chunks_timings: List[int | float]
    ) -> float:
        """Calculates Time per Output Token (TPOT) based on the streaming events coming after the first one.
        In general, the way to calculate this metric is: time_to_generate_tokens/number_of_tokens_generated

        Args:
            chunks_received (list): complete list of events coming from streaming response
            chunks_timings (list): complete list of timings that each event took to process

        Returns:
            float: calculated tpot
        """

        # Calculate tokens
        total_tokens_received_after_first_chunk = sum(self._get_token_length(c) for c in chunks_received[1:])

        # Calculate time
        total_time_to_receive_tokens_after_first_chunk = sum(chunks_timings[1:])

        # Calculate tpot
        tpot = float(total_time_to_receive_tokens_after_first_chunk / total_tokens_received_after_first_chunk)

        return tpot

    def _calculate_ttft_from_streams(
        self, chunks_received: List[str], chunks_timings: List[int | float], total_request_time: int | float
    ) -> float:
        """Calculates Time to First Token (TTFT) based on the streaming events coming from the response.
        If there are enough streaming events, the formula to calculate ttft is:
        time_first_chunk - (tokens_first_chunk - 1) * tpot

        Args:
            chunks_received (list): list of events having the streaming tokens
            chunks_timings (list): list of timings for each event
            total_request_time (int): total request time calculated from client side

        Returns:
            float: calculated ttft
        """

        number_chunks_recieved = len(chunks_received)

        # if one or no chunks were recieved
        if number_chunks_recieved <= 1:
            ttft = total_request_time
        else:
            ttft = chunks_timings[0]
        return ttft

    def _populate_client_metrics(
        self,
        prompt_len: int,
        num_output_tokens: int,
        ttft: int | float,
        total_request_time: int | float,
        server_metrics: Dict[str, Any],
        number_chunks_recieved: int,
    ) -> Dict[str, Any]:
        """Populates `metrics` dictionary with performance metrics calculated from client side

        Args:
            prompt_len (int): prompt's length
            num_output_tokens (int): number of output tokens
            ttft (int): time to first token
            total_request_time (int): end-to-end latency
            server_metrics (dict):  server metrics dictionary
            number_chunks_recieved (int): number of chunks recieved

        Returns:
            dict: updated metrics dictionary
        """

        metrics = server_metrics

        metrics[common_metrics.NUM_INPUT_TOKENS] = (
            prompt_len
            if metrics[common_metrics.NUM_INPUT_TOKENS_SERVER] is None
            else metrics[common_metrics.NUM_INPUT_TOKENS_SERVER]
        )

        metrics[common_metrics.NUM_OUTPUT_TOKENS] = (
            num_output_tokens
            if metrics[common_metrics.NUM_OUTPUT_TOKENS_SERVER] is None
            else metrics[common_metrics.NUM_OUTPUT_TOKENS_SERVER]
        )

        metrics[common_metrics.NUM_TOTAL_TOKENS] = (
            prompt_len + num_output_tokens
            if metrics[common_metrics.NUM_TOTAL_TOKENS_SERVER] is None
            else metrics[common_metrics.NUM_TOTAL_TOKENS_SERVER]
        )

        metrics[common_metrics.TTFT] = ttft

        metrics[common_metrics.E2E_LAT] = total_request_time

        if number_chunks_recieved == 1:
            metrics[common_metrics.REQ_OUTPUT_THROUGHPUT] = (
                metrics[common_metrics.NUM_OUTPUT_TOKENS] / total_request_time
            )
        else:
            metrics[common_metrics.REQ_OUTPUT_THROUGHPUT] = (
                metrics[common_metrics.NUM_OUTPUT_TOKENS] / (total_request_time - ttft)
                if not isclose(ttft, total_request_time, abs_tol=1e-8)
                else None
            )

        metrics[common_metrics.TOTAL_TOKEN_THROUGHPUT] = (prompt_len + num_output_tokens) / total_request_time

        return metrics

    def _populate_server_metrics(self, response_dict: Dict[str, Any], metrics: Dict[str, Any]) -> Dict[str, Any]:
        """Parse output data to metrics dictionary structure

        Args:
            response_dict (dict): dict data with performance metrics
            metrics (dict): metrics dictionary

        Returns:
            dict: updated metrics dictionary
        """

        metrics[common_metrics.NUM_INPUT_TOKENS_SERVER] = response_dict.get('prompt_tokens_count') or response_dict.get(
            'prompt_tokens'
        )

        metrics[common_metrics.NUM_OUTPUT_TOKENS_SERVER] = response_dict.get(
            'completion_tokens_count'
        ) or response_dict.get('completion_tokens')

        metrics[common_metrics.NUM_TOTAL_TOKENS_SERVER] = response_dict.get('total_tokens_count') or response_dict.get(
            'total_tokens'
        )
        ttft_server = response_dict.get('time_to_first_token') or response_dict.get('time_to_first_response')

        metrics[common_metrics.TTFT_SERVER] = ttft_server

        metrics[common_metrics.E2E_LAT_SERVER] = response_dict.get('total_latency') or response_dict.get(
            'model_execution_time'
        )

        metrics[common_metrics.REQ_OUTPUT_THROUGHPUT_SERVER] = (
            response_dict.get('completion_tokens_after_first_per_sec')
            or response_dict.get('completion_tokens_per_sec_after_first_response')
            or response_dict.get('throughput_after_first_token')
        )

        metrics[common_metrics.TOTAL_TOKEN_THROUGHPUT_SERVER] = response_dict.get('total_tokens_per_sec')
        if (metrics[common_metrics.TOTAL_TOKEN_THROUGHPUT_SERVER] is None) and (
            metrics[common_metrics.E2E_LAT_SERVER] is not None
        ):
            metrics[common_metrics.TOTAL_TOKEN_THROUGHPUT_SERVER] = (
                metrics[common_metrics.NUM_TOTAL_TOKENS_SERVER] / (metrics[common_metrics.E2E_LAT_SERVER])
            )

        metrics[common_metrics.REQ_OUTPUT_THROUGHPUT_SERVER_FIRST_TEN] = response_dict.get(
            'completion_tokens_after_first_per_sec_first_ten'
        )
        metrics[common_metrics.BATCH_SIZE_USED] = response_dict.get('batch_size_used')
        metrics[common_metrics.ACCEPTANCE_RATE] = response_dict.get('acceptance_rate')

        return metrics


class SambaStudioAPI(BaseAPIEndpoint):
    def __init__(self, *args: Any, **kwargs: Any) -> None:
        super().__init__(*args, **kwargs)
        # Load sambastudio env variables
        if self.request_config.api_variables:
            self.base_url = self.request_config.api_variables['SAMBASTUDIO_URL']
            self.api_key = self.request_config.api_variables['SAMBASTUDIO_API_KEY']
        else:
            self.base_url = os.environ.get('SAMBASTUDIO_URL', '')
            self.api_key = os.environ.get('SAMBASTUDIO_API_KEY', '')

    def _get_url(self) -> str:
        """
        Get streaming and non streaming URLs from the given URL

        Args:
            url: string with sambastudio base or streaming endpoint url

        Returns:
            streaming_url: string with url to do streaming calls
        """
        if 'chat/completions' in self.base_url:
            stream_url = self.base_url
        else:
            if 'stream' in self.base_url:
                stream_url = self.base_url
                if self.request_config.image:
                    raise ValueError(
                        f'Image support not available for url: {self.base_url}.\
                        Try with OpenAI compatible endpoint.'
                    )
            else:
                if 'generic' in self.base_url:
                    stream_url = 'generic/stream'.join(self.base_url.split('generic'))
                else:
                    raise ValueError('Unsupported URL')
        return stream_url

    def _get_headers(self) -> Dict[str, str]:
        """Gets headers for API call"""
        assert isinstance(self.api_key, str), 'No API KEY provided'

        if 'chat/completions' in self.base_url:  # SambaStudio compatible with OpenAI request
            return {'Authorization': f'Bearer {self.api_key}', 'Content-Type': 'application/json'}
        else:  # Regular SambaStudio request
            return {'key': self.api_key}

    def _get_json_data(self, url: str) -> Dict[str, Any]:
        """Gets json body for API call

        Args:
            url: URL being used for the API call

        Returns:
            dict: API call body according to Bundle and streaming conditions
        """
        prompt = self.request_config.prompt_tuple[0]['template']
        sampling_params = self.request_config.sampling_params

        assert isinstance(sampling_params, dict), f'sampling_params must be a dict. Got type {type(sampling_params)}'

        if 'chat/completions' in self.base_url:  # SambaStudio compatible with OpenAI data payload
            data = self._get_json_data_for_sambastudio_openai_compatible(prompt, sampling_params)
        else:  # Regular SambaStudio data payload
            data = self._get_json_data_for_regular_sambastudio(url, prompt, sampling_params)

        return data

    def _get_json_data_for_sambastudio_openai_compatible(
        self, prompt: str, sampling_params: Dict[str, Any]
    ) -> Dict[str, Any]:
        sampling_params['model'] = self.request_config.model
        sampling_params['max_tokens'] = sampling_params.pop('max_tokens_to_generate')

        if self.request_config.is_stream_mode:
            sampling_params['stream'] = True
            sampling_params['stream_options'] = {'include_usage': True}
        else:
            # TODO: support not streaming mode
            raise ValueError('Streaming mode required')

        # If an image is provided, add it to the content
        content: Any = None
        if self.request_config.image:
            content = [
                {'type': 'text', 'text': prompt},
                {'type': 'image_url', 'image_url': {'url': f'data:image/png;base64,{self.request_config.image}'}},
            ]
        else:
            content = prompt

        data = {'messages': [{'role': 'user', 'content': content}]}
        data.update(sampling_params)

        return data

    def _get_json_data_for_regular_sambastudio(
        self, url: str, prompt: str, sampling_params: Dict[str, Any]
    ) -> Dict[str, Any]:
        # Change params whether model is Bundle or not
        if 'Bundle' in self.request_config.model:
            sampling_params['select_expert'] = self.request_config.model.split('/')[-1]
            sampling_params['process_prompt'] = False
            sampling_params['top_k'] = 1

        # build payload for api v2
        if '/api/v2' in url.lower().strip():
            # if an image is provided, add it to the payload
            tuning_params = json.loads(json.dumps(sampling_params))
            data = {'items': [{'id': 'item1', 'value': prompt}], 'params': tuning_params}
        # support to build payload for api v1
        else:
            extended_sampling_params = {
                k: {'type': type(v).__name__, 'value': str(v)} for k, v in (sampling_params.items())
            }
            extended_sampling_params_str = json.dumps(extended_sampling_params)

            # Change request body whether API call is streaming or not
            if self.request_config.is_stream_mode:
                data = {'instance': prompt, 'params': json.loads(extended_sampling_params_str)}
            else:
                data = {'instances': [prompt], 'params': json.loads(extended_sampling_params_str)}

        return data

    def compute_metrics(self, metrics: Dict[str, Any]) -> Tuple[Dict[str, Any], str]:
        """Computes metrics for SambaStudio API endpoint

        Args:
            metrics (dict): basic metrics dictionary

        Raises:
            ValueError: raises when streaming is not selected

        Returns:
            tuple[dict, str]: tuple containing the metrics structure with server and client side values, and the
            complete generated text
        """

        # Get API request components
        url = self._get_url()
        headers = self._get_headers()
        json_data = self._get_json_data(url)

        # Start measuring time
        metrics[common_metrics.REQ_START_TIME] = datetime.now().strftime('%H:%M:%S.%f')
        start_time = time.monotonic()

        if self.request_config.is_stream_mode:
            with requests.post(
                url, headers=headers, json=json_data, stream=self.request_config.is_stream_mode
            ) as response:
                if response.status_code != 200:
                    error_details = response.json().get('error', 'No additional error details provided.')
                    raise Exception(f'Error: {response.status_code}, Details: {error_details}')

                if 'chat/completions' in self.base_url:  # SambaStudio compatible with OpenAI data payload
                    chunks_received, chunks_timings, response_dict, generated_text = (
                        self._parse_sambastudio_openai_compatible_response(response, start_time)
                    )
                else:  # Regular SambaStudio data payload
                    chunks_received, chunks_timings, response_dict, generated_text = (
                        self._parse_regular_sambastudio_response(response, start_time, url)
                    )
        else:
            # TODO: support non-streaming mode
            raise ValueError('Streaming mode required')

        # End measuring time
        metrics[common_metrics.REQ_END_TIME] = datetime.now().strftime('%H:%M:%S.%f')
        total_request_time = time.monotonic() - start_time
        ttft = self._calculate_ttft_from_streams(chunks_received, chunks_timings, total_request_time)

        # Populate server and client metrics
        prompt_len = self.request_config.prompt_tuple[1]
        number_chunks_recieved = len(chunks_received)

        num_output_tokens = self._get_token_length(generated_text)
        server_metrics = self._populate_server_metrics(response_dict, metrics)
        metrics = self._populate_client_metrics(
            prompt_len,
            num_output_tokens,
            ttft,
            total_request_time,
            server_metrics,
            number_chunks_recieved,
        )

        return metrics, generated_text

    def _parse_sambastudio_openai_compatible_response(
        self, response: Response, event_start_time: float
    ) -> Tuple[List[Any], List[Any], Dict[str, Any], str]:
        # Set variables
        generated_text = ''
        events_received = []
        events_timings = []

        client = sseclient.SSEClient(response)  # type: ignore

        for event in client.events():
            try:
                # check streaming events before last stream returns DONE
                if event.data != '[DONE]':
                    data = json.loads(event.data)
                    # if events don't contain "usage" key, which only shows up in stream returning
                    # performance metrics
                    if data.get('usage') is None:
                        # if streams still don't hit a finish reason
                        if data['choices'][0].get('finish_reason') is None:
                            if data['choices'][0]['delta'].get('content') is not None:
                                # log s timings
                                events_timings.append(time.monotonic() - event_start_time)
                                event_start_time = time.monotonic()
                                # concatenate streaming text pieces
                                stream_content = data['choices'][0]['delta']['content']
                                events_received.append(stream_content)
                                generated_text += stream_content
                    # process streaming chunk when performance usage is provided
                    else:
                        response_dict = data['usage']
            except Exception as e:
                raise Exception(f'Error: {e} at streamed event: {event.data}')
        return events_received, events_timings, response_dict, generated_text

    def _parse_regular_sambastudio_response(
        self, response: Response, chunk_start_time: float, url: str
    ) -> Tuple[List[Any], List[Any], Dict[str, Any], str]:
        # Set variables
        generated_text = ''
        chunks_received = []
        chunks_timings = []

        # fetch generated text and metrics for api v2
        if '/api/v2' in url.lower().strip():
            for chunk_orig in response.iter_lines(chunk_size=None):
                chunk = chunk_orig.strip()
                data = json.loads(chunk)

                completion = data['result']['items'][0]['value']['is_last_response']
                chunks_timings.append(time.monotonic() - chunk_start_time)
                chunk_start_time = time.monotonic()
                if completion is False:
                    chunks_received.append(data['result']['items'][0]['value']['stream_token'])
                    continue
                else:
                    generated_text = data['result']['items'][0]['value']['completion']
                    response_dict = data['result']['items'][0]['value']
                break
        # support to fetch generated text and metrics for api v1
        else:
            for chunk_orig in response.iter_lines(chunk_size=None):
                chunk = chunk_orig.strip()
                data = json.loads(chunk)

                completion = data['result']['responses'][0]['is_last_response']
                chunks_timings.append(time.monotonic() - chunk_start_time)
                chunk_start_time = time.monotonic()
                if completion is False:
                    chunks_received.append(data['result']['responses'][0]['stream_token'])
                    continue
                else:
                    generated_text = data['result']['responses'][0]['completion']
                    response_dict = data['result']['responses'][0]
                    break
        return chunks_received, chunks_timings, response_dict, generated_text


class SambaNovaCloudAPI(BaseAPIEndpoint):
    def __init__(self, *args: Any, **kwargs: Any) -> None:
        super().__init__(*args, **kwargs)
        # Load sambanova cloud env variables
        if self.request_config.api_variables:
            self.base_url = (
                self.request_config.api_variables['SAMBANOVA_URL']
                if self.request_config.api_variables['SAMBANOVA_URL']
                else SAMBANOVA_URL
            )
            self.api_key = self.request_config.api_variables['SAMBANOVA_API_KEY']
        else:
            self.base_url = os.environ.get('SAMBANOVA_URL', SAMBANOVA_URL)
            self.api_key = os.environ.get('SAMBANOVA_API_KEY', '')

    def _get_url(self) -> str:
        """Builds url for API call

        Returns:
            str: url needed for API
        """
        return self.base_url

    def _get_headers(self) -> Dict[str, str]:
        """Gets headers for API call"""

        header = {
            'Authorization': f'Bearer {self.api_key}',
            'Content-Type': 'application/json',
<<<<<<< HEAD
            # 'ss-sn-options': 'accuracy_debug',
=======
>>>>>>> 6b3346d1
        }

        if self.request_config.use_debugging_mode:
            header['ss-sn-options'] = 'accuracy_debug'

        return header

    def _get_json_data(self) -> Dict[str, Any]:
        """Gets json body for API call

        Returns:
            dict: API call body
        """

        prompt = self.request_config.prompt_tuple[0]['template']
        sampling_params = self.request_config.sampling_params
        assert isinstance(sampling_params, dict), f'sampling_params must be a dict. Got type {type(sampling_params)}'
        sampling_params['model'] = self.request_config.model
        sampling_params['max_tokens'] = sampling_params.pop('max_tokens_to_generate')
        sampling_params['ignore_eos'] = True

        if self.request_config.is_stream_mode:
            sampling_params['stream'] = True
            sampling_params['stream_options'] = {'include_usage': True}
        else:
            # TODO: support not streaming mode
            raise ValueError('Streaming mode required')

        # If an image is provided, add it to the content
        content: Any = None
        if self.request_config.image:
            content = [
                {'type': 'text', 'text': prompt},
                {'type': 'image_url', 'image_url': {'url': f'data:image/png;base64,{self.request_config.image}'}},
            ]
        else:
            content = prompt

        data = {'messages': [{'role': 'user', 'content': content}]}
        data.update(sampling_params)
        return data

    def compute_metrics(self, metrics: Dict[str, Any]) -> Tuple[Dict[str, Any], str]:
        """Computes metrics for SambaNovaCloud endpoint

        Args:
            metrics (dict): basic metrics dictionary

        Returns:
            tuple[dict, str]: tuple containing the metrics structure with server and client side values, and the
            complete generated text
        """

        # Get API request components
        url = self._get_url()
        headers = self._get_headers()
        json_data = self._get_json_data()

        # Set variables
        generated_text = ''
        events_received = []
        events_timings = []

        # Start measuring time
        metrics[common_metrics.REQ_START_TIME] = datetime.now().strftime('%H:%M:%S.%f')
        start_time = event_start_time = time.monotonic()

        with requests.post(url, headers=headers, json=json_data, stream=self.request_config.is_stream_mode) as response:
            if response.status_code != 200:
                response.raise_for_status()
            client = sseclient.SSEClient(response)  # type: ignore
            generated_text = ''

            for event in client.events():
                try:
                    # check streaming events before last stream returns DONE
                    if event.data != '[DONE]':
                        data = json.loads(event.data)
                        # if events don't contain "usage" key, which only shows up in stream returning
                        # performance metrics
                        if data.get('usage') is None:
                            # if streams still don't hit a finish reason
                            if data['choices'][0].get('finish_reason') is None:
                                if data['choices'][0]['delta'].get('content') is not None:
                                    # log s timings
                                    events_timings.append(time.monotonic() - event_start_time)
                                    event_start_time = time.monotonic()
                                    # concatenate streaming text pieces
                                    stream_content = data['choices'][0]['delta']['content']
                                    events_received.append(stream_content)
                                    generated_text += stream_content
                        # process streaming chunk when performance usage is provided
                        else:
                            response_dict = data['usage']
                except Exception as e:
                    raise Exception(f'Error: {e} at streamed event: {event.data}')

        # End measuring time
        metrics[common_metrics.REQ_END_TIME] = datetime.now().strftime('%H:%M:%S.%f')
        total_request_time = time.monotonic() - start_time
        ttft = self._calculate_ttft_from_streams(events_received, events_timings, total_request_time)

        # Populate server and client metrics
        prompt_len = self.request_config.prompt_tuple[1]
        number_chunks_recieved = len(events_received)

        num_output_tokens = self._get_token_length(generated_text)
        server_metrics = self._populate_server_metrics(response_dict, metrics)
        metrics = self._populate_client_metrics(
            prompt_len,
            num_output_tokens,
            ttft,
            total_request_time,
            server_metrics,
            number_chunks_recieved,
        )

        return metrics, generated_text


def llm_request(request_config: RequestConfig, tokenizer: AutoTokenizer) -> Tuple[Dict[str, Any], str, RequestConfig]:
    """Makes a single completion request to a LLM API

    Args:
        request_config (RequestConfig): config options including user's prompt and LLM parameters
        tokenizer (AutoTokenizer): tokenizer for counting tokens

    Returns:
        tuple: Metrics about the performance charateristics of the request.
        The text generated by the request to the LLM API.
        The request_config used to make the request. This is mainly for logging purposes.
    """

    generated_text = ''
    metrics: Dict[str, Any] = {}
    metrics[common_metrics.ERROR_CODE] = None
    metrics[common_metrics.ERROR_MSG] = ''
    metrics[common_metrics.PROMPT_NAME] = request_config.prompt_tuple[0]['name']

    try:
        if request_config.llm_api == 'sncloud':
            sncloud_client = SambaNovaCloudAPI(request_config, tokenizer)
            metrics, generated_text = sncloud_client.compute_metrics(metrics)

        elif request_config.llm_api == 'sambastudio':
            sambastudio_client = SambaStudioAPI(request_config, tokenizer)
            metrics, generated_text = sambastudio_client.compute_metrics(metrics)

        else:
            raise ValueError(f'llm_api parameter with value {request_config.llm_api} is not valid.')

        return metrics, generated_text, request_config

    except Exception as e:
        error_code = getattr(
            e,
            'code',
            """Error while running LLM API requests. """
            + """Check your model name, LLM API type, env variables and endpoint status.""",
        )
        error_message = str(e)
        metrics[common_metrics.ERROR_MSG] = error_message
        metrics[common_metrics.ERROR_CODE] = error_code

        return metrics, '', request_config


if __name__ == '__main__':
    # The call of this python file is more for debugging purposes

    # load env variables
    load_dotenv('../.env', override=True)
    env_vars = dict(os.environ)

    model = 'Meta-Llama-3.3-70B-Instruct'
    llm_api = 'sncloud'
    tokenizer = get_tokenizer(model)

    prompt_text = 'This is a test example, so tell me about anything'
    prompt = {'name': 'test', 'template': prompt_text}

    request_config = RequestConfig(
        request_idx=1,
        prompt_tuple=(prompt, 10),
        model=model,
        llm_api=llm_api,
        sampling_params={
            # "do_sample": False,
            'max_tokens_to_generate': 250,
            # "top_k": 40,
            # "top_p": 0.95,
            # "process_prompt": "False",
        },
        is_stream_mode=True,
        num_concurrent_requests=1,
    )

    metrics, generated_text, request_config = llm_request(request_config, tokenizer)

    print(f'Metrics collected: {metrics}')
    print(f'Request config: {request_config}')<|MERGE_RESOLUTION|>--- conflicted
+++ resolved
@@ -517,10 +517,6 @@
         header = {
             'Authorization': f'Bearer {self.api_key}',
             'Content-Type': 'application/json',
-<<<<<<< HEAD
-            # 'ss-sn-options': 'accuracy_debug',
-=======
->>>>>>> 6b3346d1
         }
 
         if self.request_config.use_debugging_mode:
