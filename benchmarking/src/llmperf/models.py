from typing import Any, Dict, Optional, Tuple

from pydantic import BaseModel


class RequestConfig(BaseModel):
    """The configuration for a request to the LLM API.

    Args:
        model: The model to use.
        prompt_tuple: A tuple containing the prompt to provide to the LLM API along with the tokenized prompt length.
        sampling_params: Additional sampling parameters to send with the request.
            For more information see the Router app's documentation for the completions
        llm_api: The name of the LLM API to send the request to.
        mode: API mode (stream or batch)
        num_concurrent_requests: number of concurrent requests
        metadata: Additional metadata to attach to the request for logging or validation purposes.
    """

    request_idx: int
    model: str
<<<<<<< HEAD
    prompt_tuple: Tuple[Dict[str, Any], int]
=======
    prompt_tuple: Tuple[str, int]
    image: Optional[str] = None
>>>>>>> 2a57292b
    sampling_params: Optional[Dict[str, Any]] = None
    llm_api: Optional[str] = None
    api_variables: Dict[str, str] = {}
    is_stream_mode: Optional[bool] = None
    num_concurrent_requests: Optional[int] = None
    metadata: Optional[Dict[str, Any]] = None


class LLMResponse(BaseModel):
    """The response object created from a response from one of the SambaStudio LLM APIs

    Args:
        metrics: Dictionary containing the throughput metrics from the endpoint
        response_text: The generated text from the LLM
        request_config: The associated request config
    """

    metrics: Dict[str, Any]
    response_text: str
    request_config: RequestConfig<|MERGE_RESOLUTION|>--- conflicted
+++ resolved
@@ -19,12 +19,8 @@
 
     request_idx: int
     model: str
-<<<<<<< HEAD
     prompt_tuple: Tuple[Dict[str, Any], int]
-=======
-    prompt_tuple: Tuple[str, int]
     image: Optional[str] = None
->>>>>>> 2a57292b
     sampling_params: Optional[Dict[str, Any]] = None
     llm_api: Optional[str] = None
     api_variables: Dict[str, str] = {}
