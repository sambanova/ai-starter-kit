import abc
import json
import os
import random
import re
import threading
import time
from pathlib import Path
from typing import Any, Dict, List, Optional, Tuple

import yaml

file_location = Path(__file__).parent.resolve()

import logging

import numpy as np
import pandas as pd
import transformers
from dotenv import load_dotenv
from langchain.prompts import PromptTemplate
from stqdm import stqdm
from streamlit.runtime.scriptrunner import add_script_run_ctx
from tqdm import tqdm

import benchmarking.src.llmperf.utils as utils
from benchmarking.src.llmperf import common_metrics
from benchmarking.src.llmperf.models import LLMResponse, RequestConfig
from benchmarking.src.llmperf.sambanova_client import llm_request
from benchmarking.src.llmperf.utils import LLMPerfResults, flatten, get_tokenizer

logging.basicConfig(
    level=logging.INFO,
    format='%(asctime)s [%(levelname)s] %(message)s',
    handlers=[logging.StreamHandler()],
)
logger = logging.getLogger(__name__)
transformers.logging.set_verbosity_error()
load_dotenv('../.env', override=True)

SYSTEM_PROMPT_PATH = os.path.join(file_location, '../prompts/system-prompt_template.yaml')
USER_PROMPT_PATH = os.path.join(file_location, '../prompts/user-prompt_template.yaml')


class BasePerformanceEvaluator(abc.ABC):
    def __init__(
        self,
        model_name: str,
        results_dir: str,
        num_concurrent_requests: int,
        user_metadata: Dict[str, Any] = {},
        llm_api: str = 'sambastudio',
        is_stream_mode: bool = True,
        timeout: int = 600,
    ) -> None:
        self.model_name = model_name
        self.results_dir = results_dir
        self.num_concurrent_requests = num_concurrent_requests
        self.user_metadata = user_metadata
        self.llm_api = llm_api
        self.is_stream_mode = is_stream_mode
        self.timeout = timeout
        self.tokenizer = get_tokenizer(self.model_name)

        # To be set upon saving of results
        self.summary_file_path: Optional[str] = None
        self.individual_responses_file_path: Optional[str] = None

    def get_token_length(self, input_text: str) -> int:
        return len(self.tokenizer.encode(input_text))

    @staticmethod
    def sanitize_file_prefix(prefix: str) -> str:
        """Utility for sanitizing the output file prefix.

        Args:
            prefix (str): Output file prefix

        Returns:
            Sanitized outfile prefix
        """
        outfile_prefix = re.sub(r'[^\w\d-]+', '-', prefix)
        outfile_prefix = re.sub(r'-{2,}', '-', outfile_prefix)
        return outfile_prefix

    @abc.abstractmethod
    def create_output_filename(self, *args: Any, **kwargs: Any) -> str:
        pass

    @abc.abstractmethod
    def run_benchmark(
        self, sampling_params: Dict[str, Any] = {}, *args: Any, **kwargs: Any
    ) -> (
        Tuple[Dict[str, Any] | Dict[str, object], List[Tuple[Dict[str, Any], str, RequestConfig]] | List[LLMResponse]]
        | None
    ):
        pass

    @abc.abstractmethod
    def get_token_throughput_latencies(
        self, *args: Any, **kwargs: Any
    ) -> (
        Tuple[Dict[str, Any], List[Tuple[Dict[str, Any], str, RequestConfig]]]
        | Tuple[dict[str, object], List[LLMResponse]]
    ):
        pass

    @abc.abstractmethod
    def build_request_configs(self, *args: Any, **kwargs: Any) -> List[RequestConfig]:
        pass

    @abc.abstractmethod
    def build_prompt(self, *args: Any, **kwargs: Any) -> Tuple[str, int]:
        pass

    def adjust_to_exact_tokens(self, text: str, target_token_count: int) -> str:
        """Modifies original text to desired number of output tokens based on corresponding tokenizer.
        For smaller outputs, process trims original text.
        For larger outputs, process pads original text with multiple pad tokens.

        Args:
            text (str): text to adjust
            target_token_count (int): number of desired tokens

        Returns:
            str: adjusted text
        """
        tokens = self.tokenizer.tokenize(text)
        token_count = len(tokens)

        if token_count > target_token_count:
            # Trim the text
            tokens = tokens[: target_token_count - 1]
        elif token_count < target_token_count:
            # Pad the text
            pad_token = self.tokenizer.pad_token if self.tokenizer.pad_token else '<pad>'
            tokens += [pad_token] * (target_token_count - token_count - 1)

        # Convert tokens back to text
        adjusted_text = str(self.tokenizer.convert_tokens_to_string(tokens))

        # Validate token count
        assert len(self.tokenizer.tokenize(adjusted_text)) == (target_token_count - 1), 'Token count mismatch!'

        return adjusted_text

    def send_requests(
        self,
        request_config_batch: List[Any],
        completed_requests: List[Any],
        progress_bar: tqdm,
        start_time: float,
    ) -> None:
        """Sends multiple requests to LLM and collects results

        Args:
            request_config_batch (list): list of request configs for LLM calls
            completed_requests (list): list of completed outputs from requests
            progress_bar (tqdm): progress bar
            start_time (float): start time of the process
        """
        for request_config in request_config_batch:
            if time.monotonic() - start_time >= self.timeout:
                break
            req_metrics, response_text, request_config = llm_request(request_config, self.tokenizer)

            # Create response object containing metrics, generated text, and corresponding request config
            response_object = LLMResponse(
                metrics=req_metrics,
                response_text=response_text,
                request_config=request_config,
            )
            completed_requests.extend([response_object])
            progress_bar.update(1)

    def build_metrics_summary(
        self,
        metrics: List[Dict[str, Any]],
        start_time: float,
        end_time: float,
    ) -> Dict[str, Any]:
        """Builds a summary of metrics from a list of dictionaries.

        This function takes a list of dictionaries, each representing a metric, and a start and end time.
        It filters out any metrics that resulted in an error, calculates descriptive statistics for a
        number of metrics, and records various other metrics such as the number of requests started,
        the error rate and count, the overall throughput, and the number of completed requests.

        Parameters:
        metrics (List[Dict[str, Any]]): A list of dictionaries, each representing a metric.
        start_time (time): The start time of the metrics collection.
        end_time (time): The end time of the metrics collection.

        Returns:
        Dict[str, Any]: A dictionary containing the summary metrics.
        """
        # Create empty metrics summary to be filled and returned
        metrics_summary: Dict[str, Any] = {}

        # Create base df from metrics returned from request responses
        raw_df = pd.DataFrame(metrics)

        # Remove errored requests
        metrics_df = raw_df[raw_df[common_metrics.ERROR_CODE].isna()]

        # Record descriptive statistics for the metrics in the following list
        for metric in [
            common_metrics.TTFT,
            common_metrics.E2E_LAT,
            common_metrics.REQ_OUTPUT_THROUGHPUT,
            common_metrics.NUM_INPUT_TOKENS,
            common_metrics.NUM_OUTPUT_TOKENS,
        ]:
            logger.info(f'Building Metrics Summary for metric: {metric}')
            metrics_summary[metric] = {}

            # Get flattened list from metric column in metrics df
            series = pd.Series(list(flatten(metrics_df[metric]))).dropna()

            # Generate statistics for specific metric
            quantiles = series.quantile([0.25, 0.5, 0.75, 0.9, 0.95, 0.99]).round(4).to_dict()
            quantiles_reformatted_keys = {}
            for quantile, value in quantiles.items():
                reformatted_key = f'p{int(quantile * 100)}'
                logger.info(f'    {reformatted_key} = {value}')
                quantiles_reformatted_keys[reformatted_key] = value
            metrics_summary[metric]['quantiles'] = quantiles_reformatted_keys

            series_mean = round(series.mean(), 4)
            logger.info(f'    mean = {series_mean}')
            metrics_summary[metric]['mean'] = series_mean

            series_min = round(series.min(), 4)
            logger.info(f'    min = {series_min}')
            metrics_summary[metric]['min'] = series_min

            series_max = round(series.max(), 4)
            logger.info(f'    max = {series_max}')
            metrics_summary[metric]['max'] = series_max

            series_std = round(series.std(), 4)
            logger.info(f'    stddev = {series_std}')
            metrics_summary[metric]['stddev'] = series_std

        # Record number of requests started
        metrics_summary[common_metrics.NUM_REQ_STARTED] = len(metrics)

        # Record error count and rate
        error_codes = raw_df[common_metrics.ERROR_CODE].dropna()
        num_errors = len(error_codes)
        metrics_summary[common_metrics.ERROR_RATE] = num_errors / len(metrics) if len(metrics) else 0
        metrics_summary[common_metrics.NUM_ERRORS] = num_errors
        logger.info(f'Number Of Errored Requests: {num_errors}')

        # Record specific error code frequencies
        error_code_frequency = dict(error_codes.value_counts())
        if num_errors:
            error_code_frequency = dict(error_codes.value_counts())
            logger.error('Error Code Frequency')
            logger.error(error_code_frequency)
        metrics_summary[common_metrics.ERROR_CODE_FREQ] = str(error_code_frequency)

        # Record overall throughput
        overall_output_throughput = round(
            metrics_df[common_metrics.NUM_OUTPUT_TOKENS].sum() / (end_time - start_time),
            4,
        )
        logger.info(f'Overall Output Throughput: {overall_output_throughput}')
        metrics_summary[common_metrics.OUTPUT_THROUGHPUT] = overall_output_throughput

        # Record number of requests completed
        num_completed_requests = len(metrics_df)
        num_completed_requests_per_min = round(num_completed_requests / (end_time - start_time) * 60, 4)
        logger.info(f'Number Of Completed Requests: {num_completed_requests}')
        logger.info(f'Number Of Concurrent Requests: {self.num_concurrent_requests}')
        logger.info(f'Completed Requests Per Minute: {num_completed_requests_per_min}')

        metrics_summary[common_metrics.NUM_COMPLETED_REQUESTS] = num_completed_requests
        metrics_summary[common_metrics.COMPLETED_REQUESTS_PER_MIN] = num_completed_requests_per_min

        return metrics_summary

    def save_results(
        self,
        filename: str,
        summary: Dict[str, Any],
        individual_responses: List[LLMResponse]
        | List[Tuple[Dict[str, Any], str, RequestConfig]]
        | Tuple[Dict[str, object], List[LLMResponse]],
    ) -> None:
        """Save the performance evaluation results to a file.

        Args:
            filename (str): The base name of the file to save the results to.
            summary (dict): A dictionary containing the summary of the performance evaluation.
            individual_responses (list): A list of individual responses from the performance evaluation.
            save_response_texts (bool): Whether to save the llm output text to an output file.

        Returns:
            None

        Raises:
            ValueError: If the results directory does not exist or is not a directory.
        """
        summary_filename = f'{filename}_summary'
        individual_responses_filename = f'{filename}_individual_responses'

        # Update to metadata.
        summary.update(self.user_metadata)

        results = LLMPerfResults(name=summary_filename, metadata=summary)
        results_dir = Path(self.results_dir)
        if not results_dir.exists():
            results_dir.mkdir(parents=True)
        elif not results_dir.is_dir():
            raise ValueError(f'{results_dir} is not a directory')

        # Save summary results
        try:
            self.summary_file_path = f'{results_dir}/{summary_filename}.json'
            with open(self.summary_file_path, 'w') as f:
                json.dump(results.to_dict(), f, indent=4, default=str)
        except Exception as e:
            logger.error(results.to_dict())
            raise e

        # Save individual response results
        try:
            self.individual_responses_file_path = f'{results_dir}/{individual_responses_filename}.json'

            response_metrics = [
                response.metrics for response in individual_responses if isinstance(response, LLMResponse)
            ]
            with open(self.individual_responses_file_path, 'w') as f:
                json.dump(response_metrics, f, indent=4)
        except Exception as e:
            logger.error(individual_responses)
            raise e


class CustomPerformanceEvaluator(BasePerformanceEvaluator):
    def __init__(self, input_file_path: str, save_response_texts: bool = False, *args: Any, **kwargs: Any) -> None:
        super().__init__(*args, **kwargs)
        self.file_name = os.path.basename(input_file_path)
        self.dataset = self.read_dataset(input_file_path)
        self.prompt_key = list(self.dataset[0].keys())[0]
        self.save_response_texts = save_response_texts

    @staticmethod
    def read_dataset(input_file_path: str) -> List[Dict[str, Any]]:
        """Utility function for reading in the `.jsonl` file provided by the user for custom dataset evaluation.

        Args:
            input_file_path (str): The absolute file path of the input file provided by the user

        Returns:
            List[Dict]: A list of json objects (python dictionaries) containing the individual prompts the user wants
            to evaluate on
        """
        with open(input_file_path, 'r') as file:
            data = [json.loads(line) for line in file]
        return data

    def create_output_filename(self) -> str:
        """Utility for creating a unique filename for a custom benchmarking experiment with a dataset.

        Returns:
            str: Filename for the custom benchmark run.
        """
        generation_mode = ''
        if self.is_stream_mode:
            generation_mode = 'stream'

        output_file_name = f'{self.model_name}_{self.file_name}_{self.num_concurrent_requests}_{generation_mode}'
        return self.sanitize_file_prefix(output_file_name)

    def save_results(
        self,
        filename: str,
        summary: Dict[str, Any],
        individual_responses: List[LLMResponse]
        | List[Tuple[Dict[str, Any], str, RequestConfig]]
        | Tuple[Dict[str, object], List[LLMResponse]],
    ) -> None:
        """Save the performance evaluation results to a file, and completion texts if save_response_text condition is
        setup as True

        Args:
            filename (str): The base name of the file to save the results to.
            summary (Dict[str, Any]): A dictionary containing the summary of the performance evaluation.
            individual_responses (List[LLMResponse]): A list of individual responses from the performance evaluation.

        Raises:
            e: if an error happens when creating the output file related to prompts and completions, an error will be
            raised
        """

        super().save_results(filename, summary, individual_responses)

        # If specified, save the llm responses to output file
        if self.save_response_texts:
            # Create response texts file name
            response_texts_file_name = f'{filename}_response_texts'
            results_dir = Path(self.results_dir)

            # Save response texts
            try:
                self.response_texts_file_path = f'{results_dir}/{response_texts_file_name}.jsonl'
                with open(self.response_texts_file_path, 'w') as f:
                    for response in individual_responses:
                        if isinstance(response, LLMResponse):
                            output_json = {
                                'prompt': response.request_config.prompt_tuple[0],
                                'completion': str(response.response_text),
                            }
                            f.write(json.dumps(output_json))
                            f.write('\n')
            except Exception as e:
                logger.error('ERROR SAVING LLM OUTPUTS')
                raise e

    def run_benchmark(
        self, sampling_params: Dict[str, Any] = {}, *args: Any, **kwargs: Any
    ) -> (
        Tuple[Dict[str, Any] | Dict[str, object], List[Tuple[Dict[str, Any], str, RequestConfig]] | List[LLMResponse]]
        | None
    ):
        """Run a benchmark test for the specified LLM using a custom dataset provided by the user.

        Args:
            sampling_params (Dict[str, Any]): The sampling parameters in JSON format.

        Returns:
            None
        """
        # Calculate performance metrics individually and summary
        summary, individual_responses = self.get_token_throughput_latencies(
            sampling_params=sampling_params,
        )

        # Save benchmarking results to the specified results directory, it it exists
        if self.results_dir:
            filename = self.create_output_filename()
            self.save_results(
                filename,
                summary,
                individual_responses,
            )
        return None

    def get_token_throughput_latencies(
        self, sampling_params: Dict[str, Any]
    ) -> (
        Tuple[Dict[str, Any], List[Tuple[Dict[str, Any], str, RequestConfig]]]
        | Tuple[dict[str, object], List[LLMResponse]]
    ):
        """This function is used to measure the token throughput and latencies.

        Args:
            sampling_params (Dict[str, Any]): A dictionary containing the parameters for sampling.

        Returns:
            Tuple[Dict[str, Any], List[Dict[str, Any]]]: A tuple containing metadata and completed requests.

        Raises:
            Exception: If an unexpected error happens when executing requests.

        Note:
            This function uses threading to send requests concurrently. It splits the total request count evenly among
            the threads. If there is a remainder, it assigns one extra request to the first threads.
        """
        random.seed(11111)
        start_time = time.monotonic()

        request_configs = self.build_request_configs(
            sampling_params,
        )

        # Get batch size details
        total_request_count = len(request_configs)
        requests_per_thread = total_request_count // self.num_concurrent_requests
        remainder = total_request_count % self.num_concurrent_requests

        request_config_batches = []
        idx = 0
        for concurrent_requests in range(self.num_concurrent_requests):
            num_requests_for_thread = requests_per_thread + (1 if concurrent_requests < remainder else 0)
            request_config_batch = request_configs[idx : idx + num_requests_for_thread].copy()
            idx = idx + num_requests_for_thread
            request_config_batches.append(request_config_batch)

        threads = []
        llm_responses: List[LLMResponse] = []
        progress_bar = stqdm(total=total_request_count, desc='Running Requests', mininterval=1)
        # progress_bar = tqdm(total=total_request_count, desc="Running Requests")

        for request_config_batch in request_config_batches:
            thread = threading.Thread(
                target=self.send_requests,
                args=(
                    request_config_batch,
                    llm_responses,
                    progress_bar,
                    start_time,
                ),
            )
            threads.append(thread)
            add_script_run_ctx(thread)  # Give Streamlit context to thread
            thread.start()

        for thread in threads:
            add_script_run_ctx(thread)
            thread.join()

        if llm_responses[0].metrics[common_metrics.ERROR_CODE]:
            raise Exception(
                f"""Unexpected error happened when executing requests: {llm_responses[0].metrics['error_code']}.
                  Additional message: {llm_responses[0].metrics['error_msg']}"""
            )

        end_time = time.monotonic()
        logger.info('Tasks Executed!')
        logger.info(f'Results for token benchmark for {self.model_name} queried with the {self.llm_api} api.')
        results = self.build_metrics_summary(
            metrics=[response.metrics for response in llm_responses],
            start_time=start_time,
            end_time=end_time,
        )

        metadata = {
            'model': self.model_name,
            'num_concurrent_requests': self.num_concurrent_requests,
            'results': results,
            'request_count': len(self.dataset),
            'sampling_params': sampling_params,
        }

        return metadata, llm_responses

    def build_request_configs(self, sampling_params: Dict[str, Any]) -> List[RequestConfig]:
        """Builds a list of request configs for the LLM API. This method iterates through the provided dataset and
        builds a RequestConfig object for each data point. The RequestConfig object contains the necessary information
        to send a request to the LLM API, including the model name, prompt, sampling parameters, LLM API endpoint,
        generation mode, and number of concurrent requests. The method returns a list of these RequestConfig objects.

        Args:
            sampling_params (Dict[str, Any]): A dictionary of sampling parameters to be passed into the RequestConfig
            constructor.

        Returns:
            List[RequestConfig]: A list of RequestConfig objects, each representing a request to the LLM API.
        """
        # Empty list to be filled with valid request configs and then returned
        request_configs = []

        # Iterate through data points and build a request config for each
        for request_idx, data_point in enumerate(self.dataset):
            # Apply prompt templating to get final prompt to send to LLM API along with tokenized prompt length
            prompt_tuple = self.build_prompt(raw_prompt=data_point[self.prompt_key])

            request_config = RequestConfig(
                request_idx=request_idx,
                model=self.model_name,
                prompt_tuple=prompt_tuple,
                sampling_params=sampling_params,
                llm_api=self.llm_api,
                is_stream_mode=self.is_stream_mode,
                num_concurrent_requests=self.num_concurrent_requests,
            )

            request_configs.append(request_config)

        return request_configs

    def build_prompt(self, raw_prompt: str) -> Tuple[str, int]:
        """Builds an input prompt from the given raw prompt by applying prompt templating based on the model type.

        Args:
        - raw_prompt (str): The raw input prompt to be used in building a processed input prompt.

        Returns:
        - A tuple containing the processed prompt and the token length of the prompt.

        Description:
        This method builds a prompt for the given raw prompt based on the model type.
        It checks if the model type is'mistral' or 'llama3' and applies specific templating for those models.
        For other models, it applies a default templating.
        The method returns a tuple containing the processed prompt and the token length of the prompt.
        """

        sys_prompt_template = (
            'You are a helpful assistant that provides concise and helpful assistance on a variety of subjects'
        )

        # Specific prompt templating for mistral models
        if utils.MODEL_TYPE_IDENTIFIER['mistral'] in self.model_name.lower().replace('-', ''):
            prompt = '[INST]' + raw_prompt + '[/INST]'

        # Specific prompt templating for Llama-3 models
        elif utils.MODEL_TYPE_IDENTIFIER['llama3'] in self.model_name.lower().replace('-', ''):
            system_prompt = (
                f'<|begin_of_text|><|start_header_id|>system<|end_header_id|>{sys_prompt_template}<|eot_id|>'
            )

            prompt = (
                system_prompt
                + '<|start_header_id|>user<|end_header_id|>'
                + raw_prompt
                + '<|eot_id|><|start_header_id|>assistant<|end_header_id|>Answer:'
            )

        # Specific prompt templating for Llama-2 models
        elif utils.MODEL_TYPE_IDENTIFIER['llama2'] in self.model_name.lower().replace('-', ''):
            system_prompt = f'[INST]<<SYS>>{sys_prompt_template}<</SYS>>'
            prompt = system_prompt + raw_prompt + '[/INST]'

        # Prompt templating for other models (Deepseek, Solar, Eeve)
        else:
            system_prompt = f'{sys_prompt_template}'
            prompt = system_prompt + raw_prompt

        return (prompt, self.get_token_length(prompt))


class SyntheticPerformanceEvaluator(BasePerformanceEvaluator):
    def __init__(self, *args: Any, **kwargs: Any) -> None:
        super().__init__(*args, **kwargs)

    def create_output_filename(self, num_input_tokens: int, num_output_tokens: int) -> str:
        """Utility for creating a unique filename for a synthetic benchmarking experiment given user specified params.

        Returns:
            str: Filename for the synthetic benchmark run.
        """
        generation_mode = ''
        if self.is_stream_mode:
            generation_mode = 'stream'

        output_file_name = (
<<<<<<< HEAD
            f'{self.model_name}_{num_input_tokens}_{num_output_tokens}_{self.num_concurrent_requests}_{generation_mode}'
=======
            f"{self.user_metadata['model_idx']}_{self.model_name}_{num_input_tokens}_{num_output_tokens}_{self.num_workers}_{generation_mode}"
>>>>>>> a583d9b1
        )
        return self.sanitize_file_prefix(output_file_name)

    def run_benchmark(
        self, sampling_params: Dict[str, Any] = {}, *args: Any, **kwargs: Any
    ) -> (
        Tuple[Dict[str, Any] | Dict[str, object], List[Tuple[Dict[str, Any], str, RequestConfig]] | List[LLMResponse]]
        | None
    ):
        """Run a benchmark test for the specified LLM using synthetically generated data.

        Args:
            num_input_tokens (int): The number of input tokens to be sent.
            num_output_tokens (int): The number of output tokens to be received.
            num_requests (int): The number of requests to be made.
            sampling_params (str): The sampling parameters in JSON format.

        Raises:
            ValueError: If the number of input tokens is less than 40.

        Returns:
            summary (dict): structure with performance metrics and stats for the run
            individual_responses (tuple): list of performance metrics per request
        """
        num_input_tokens = kwargs.get('num_input_tokens', 1000)
        num_output_tokens = kwargs.get('num_output_tokens', 10)
        num_requests = kwargs.get('num_requests', 1)
        if num_input_tokens < 40:
            raise ValueError(
                'The minimum number of input tokens that will be sent is 40' ' because of the prompting logic right now'
            )

        # Calculate performance metrics individually and summary
        summary, individual_responses = self.get_token_throughput_latencies(
            num_input_tokens=num_input_tokens,
            num_output_tokens=num_output_tokens,
            num_requests=num_requests,
            sampling_params=sampling_params,
        )

        if self.results_dir:
            filename = self.create_output_filename(num_input_tokens, num_output_tokens)
            self.save_results(filename, summary, individual_responses)

        return summary, individual_responses

    def add_metric_after_key(self, metrics_dict: Dict[str, Any], new_key: str, new_value: float, after_key: str) -> Dict[str, Any]:
        """Adds a new metric (dict key and value) to a dict after an specific key

        Args:
            metrics_dict (dict): dictionary to add new metric
            new_key (str): new key
            new_value (float): new value for key
            after_key (str): key for reference to add new key after

        Returns:
            dict: dictionary with new key and value added
        """

        # Create a new dictionary
        new_metrics_dict = {}

        for key, value in metrics_dict.items():
            # Copy the key-value pair to the new dictionary
            new_metrics_dict[key] = value

            # Check if this is the key after which to insert the new key-value pair
            if key == after_key:
                new_metrics_dict[new_key] = new_value

        return new_metrics_dict

    def calculate_switching_time(self, llm_responses: list[LLMResponse]) -> list[LLMResponse]:
        """Logic to calculate switching time. Based on the first request TTFT,
        if this value is significantly larger (more than 3 standard deviations) than the average TTFT 
        of the rest requests, then switching time will be the difference between first TTFT 
        and average of the coming TTFTs.

        Args:
            llm_responses (list[LLMResponse]): list of LLMResponse objects

        Returns:
            list[LLMResponse]: list of LLMResponse objects including switching time
        """
        # collect necessary information for switching time calculation
        responses_ttfts = []

        for llm_response in llm_responses:
            request_idx = llm_response.request_config.request_idx
            start_time = llm_response.metrics['start_time']
            server_ttft_s = llm_response.metrics['server_ttft_s']
            responses_ttfts.append(
                {'request_idx': request_idx, 'start_time': start_time, 'server_ttft_s': server_ttft_s}
            )

        df_responses = pd.DataFrame(responses_ttfts)

        # transforming str to date time for sorting
        df_responses['start_time'] = pd.to_datetime(df_responses['start_time'])
        df_responses = df_responses.sort_values(by=['start_time'])

        # initialize a column for the switching time
        df_responses['server_switching_time'] = None

        # calculate switching time
        first_ttft = df_responses['server_ttft_s'].iloc[0]
        mean_ttft = df_responses['server_ttft_s'].iloc[1:].mean()
        std_ttft = df_responses['server_ttft_s'].iloc[1:].std()
        std_ttft = 1e-16 if np.isnan(std_ttft) else std_ttft

        switching_time = first_ttft - mean_ttft
        if switching_time > (mean_ttft + 3 * std_ttft):
            df_responses['server_switching_time'].iloc[0] = switching_time

        # assign switching time back to request object
        for llm_response in llm_responses:
            metrics = llm_response.metrics
            server_switching_time = df_responses[
                df_responses['request_idx'] == llm_response.request_config.request_idx
            ].server_switching_time.values[0]
            llm_response.metrics = self.add_metric_after_key(
                metrics,
                new_key='server_switching_time',
                new_value=server_switching_time,
                after_key=common_metrics.TTFT_SERVER,
            )

        return llm_responses

    def get_token_throughput_latencies(
        self,
        num_input_tokens: int,
        num_output_tokens: int,
        num_requests: int,
        sampling_params: Dict[str, Any],
    ) -> (
        Tuple[Dict[str, Any], List[Tuple[Dict[str, Any], str, RequestConfig]]]
        | Tuple[Dict[str, object], list[LLMResponse]]
    ):
        """This function runs a token benchmark for the given model and API,
        measuring the throughput and latencies for the specified number of input and output tokens,
        and the specified number of requests.

        Args:
            num_input_tokens (int): The user specified number of input tokens.
            num_output_tokens (int): The user specified number of output tokens.
            num_requests (int): The user specified number of requests to run.
            sampling_params (dict): User specified sampling parameters for generation.

        Returns:
            metadata (dict): A dictionary containing the results of the benchmark,
                            including the model name, number of concurrent requests,
                            results, number of input tokens, number of output tokens,
                            and additional sampling parameters.
            completed_requests (list): A list of completed requests.

        Raises:
            Exception: If an unexpected error occurs during the execution of requests.
        """
        random.seed(11111)
        start_time = time.monotonic()

        # Build the request config objects that are to be sent to the LLM API endpoint
        request_configs = self.build_request_configs(num_requests, num_input_tokens, num_output_tokens, sampling_params)

        # Get the request counts in order to place them into threads to be executed in batches
        total_request_count = len(request_configs)
        requests_per_thread = (total_request_count) // self.num_concurrent_requests
        remainder = (total_request_count) % self.num_concurrent_requests

        # Set up empty batch array and index for a sliding window of request selection
        request_config_batches = []
        idx = 0

        # Create batches of requests for each concurrent request
        for concurrent_requests in range(self.num_concurrent_requests):
            num_requests_for_thread = requests_per_thread + (1 if concurrent_requests < remainder else 0)
            request_config_batch = request_configs[idx : idx + num_requests_for_thread].copy()
            idx += num_requests_for_thread
            request_config_batches.append(request_config_batch)

        # Create empty `threads` and `completed_requests` arrays to be populated with execution threads and
        # completed requests respectively
        threads: List[threading.Thread] = []
        llm_responses: List[LLMResponse] = []
        progress_bar = stqdm(total=total_request_count, desc='Running Requests', mininterval=1)
        # progress_bar = tqdm(total=total_request_count, desc="Running Requests")

        # Send request threads and add to the threads array
        for request_config_batch in request_config_batches:
            thread = threading.Thread(
                target=self.send_requests,
                args=(
                    request_config_batch,
                    llm_responses,
                    progress_bar,
                    start_time,
                ),
            )
            threads.append(thread)
            add_script_run_ctx(thread)  # Add Streamlit context to thread
            thread.start()

        # Wait for all threads to complete
        for thread in threads:
            add_script_run_ctx(thread)
            thread.join()

        # Error handling
        if llm_responses[0].metrics['error_code']:
            raise Exception(
                f"""Unexpected error happened when executing requests: {llm_responses[0].metrics['error_code']}.
                  Additional message: {llm_responses[0].metrics['error_msg']}"""
            )

        # Capture end time and notify user
        end_time = time.monotonic()
        logger.info('Tasks Executed!')
        logger.info(f'Results for token benchmark for {self.model_name} queried with the {self.llm_api} api.')

        llm_responses = self.calculate_switching_time(llm_responses)

        # Build a metrics summary for the results of the benchmarking run
        results = self.build_metrics_summary(
            metrics=[response.metrics for response in llm_responses],
            start_time=start_time,
            end_time=end_time,
        )

        # Construct metadata payload to be returned
        metadata = {
            'model': self.model_name,
            'num_concurrent_requests': self.num_concurrent_requests,
            'results': results,
            'num_input_tokens': num_input_tokens,
            'num_output_tokens': num_output_tokens,
            'additional_sampling_params': sampling_params,
        }

        return metadata, llm_responses

    def build_request_configs(
        self,
        num_requests: int,
        input_token_count: int,
        output_token_count: int,
        sampling_params: Dict[str, Any],
    ) -> List[RequestConfig]:
        """Builds a list of request configuration objects used to send requests to the LLM. It iterates through the
        specified number of requests, builds an input prompt for each request, updates the sampling parameters with
        the maximum number of tokens to generate, and then creates the request configuration object. The request
        configurations are then returned as a list.

        Args:
            num_requests (int): The number of request configurations to build.
            input_token_count (int): The number of input tokens to use when building the prompt.
            output_token_count (int): The number of output tokens each request should return.
            sampling_params (dict): A dictionary of sampling parameters for the LLM.

        Returns:
            List[RequestConfig]: A list of request configurations, each containing the model name, prompt, sampling
            parameters, LLM API, generation mode, and number of concurrent requests.
        """
        # Empty list to be filled with valid request configs and then returned
        request_configs = []

        # Iterate through data points and build a request config for each
        for request_idx in range(num_requests):
            # Build input prompt to be sent in LLM request
            prompt_tuple = self.build_prompt(input_token_count)

            # Add max_tokens_to_generate to `sampling_params` dictionary
            if self.llm_api == 'sncloud':
                updated_sampling_params = {
                    'max_tokens': output_token_count,
                }
            else:
                updated_sampling_params = {
                    'max_tokens_to_generate': output_token_count,
                }
            updated_sampling_params.update(sampling_params)

            # Create request config object
            request_config = RequestConfig(
                request_idx=request_idx,
                model=self.model_name,
                prompt_tuple=prompt_tuple,
                sampling_params=updated_sampling_params,
                llm_api=self.llm_api,
                is_stream_mode=self.is_stream_mode,
                num_concurrent_requests=self.num_concurrent_requests,
            )

            request_configs.append(request_config)

        return request_configs

    def build_prompt(self, num_input_tokens: int) -> Tuple[str, int]:
        """Synthesizes an input prompt for the LLM to be queried. This prompt is created by repeating a prompt_template
        multiple times to reach a user set input_token_count.

        Args:
            num_input_tokens (int): The user specified length of the input prompt.

        Returns:
            Tuple[str, int]: A tuple containing the generated prompt and its length in tokens.
        """

        # Load from prompt files
        prompt_template = yaml.safe_load(PromptTemplate.from_file(USER_PROMPT_PATH).template)['template']

        #  Adjust prompt according to desired input tokens
        full_input_prompt = self.adjust_to_exact_tokens(prompt_template, num_input_tokens)

        return (full_input_prompt, self.get_token_length(full_input_prompt))<|MERGE_RESOLUTION|>--- conflicted
+++ resolved
@@ -637,11 +637,7 @@
             generation_mode = 'stream'
 
         output_file_name = (
-<<<<<<< HEAD
-            f'{self.model_name}_{num_input_tokens}_{num_output_tokens}_{self.num_concurrent_requests}_{generation_mode}'
-=======
-            f"{self.user_metadata['model_idx']}_{self.model_name}_{num_input_tokens}_{num_output_tokens}_{self.num_workers}_{generation_mode}"
->>>>>>> a583d9b1
+            f"{self.user_metadata['model_idx']}_{self.model_name}_{num_input_tokens}_{num_output_tokens}_{self.num_concurrent_requests}_{generation_mode}"
         )
         return self.sanitize_file_prefix(output_file_name)
 
