import sys
import abc
import base64
import json
import os
import random
import re
import threading
import time
import uuid
from pathlib import Path
from typing import Any, Dict, List, Optional, Tuple

import yaml

file_location = Path(__file__).parent.resolve()
kit_location = os.path.join(file_location, '../..')

import logging
from concurrent.futures import ThreadPoolExecutor, as_completed

import numpy as np
import pandas as pd
import transformers
from dotenv import load_dotenv
from langchain.prompts import PromptTemplate
from streamlit.runtime.scriptrunner import add_script_run_ctx
from tqdm import tqdm

import benchmarking.src.llmperf.llmperf_utils as llmperf_utils
from benchmarking.src.llmperf import common_metrics
from benchmarking.src.llmperf.llmperf_utils import (
    LLMPerfResults,
    flatten,
    get_tokenizer,
)
from benchmarking.src.llmperf.models import LLMResponse, RequestConfig
from benchmarking.src.llmperf.sambanova_client import llm_request
from benchmarking.utils import CONFIG_PATH

logging.basicConfig(
    level=logging.INFO,
    format='%(asctime)s [%(levelname)s] %(message)s',
    handlers=[logging.StreamHandler(sys.stdout)],
)
logger = logging.getLogger(__name__)
transformers.logging.set_verbosity_error()
load_dotenv('../.env', override=True)

SYSTEM_PROMPT_PATH = os.path.join(file_location, '../prompts/system-prompt_template.yaml')
USER_PROMPT_TEXT_INSTRUCT_PATH = os.path.join(file_location, '../prompts/user-prompt_template-text_instruct.yaml')
USER_PROMPT_VISION_INSTRUCT_PATH = os.path.join(file_location, '../prompts/user-prompt_template-vision_instruct.yaml')

 
class BasePerformanceEvaluator(abc.ABC):
    def __init__(
        self,
        model_name: str,
        results_dir: str,
        multimodal_image_size: str = 'na', 
        user_metadata: Dict[str, Any] = {},
        llm_api: str = 'sncloud',
        api_variables: Dict[str, str] = {},
        is_stream_mode: bool = True,
        timeout: int = 600,
        config: Dict[str, Any] = {}
    ) -> None:
<<<<<<< HEAD
        # Set kit's config file
        if not config:
            with open(CONFIG_PATH, 'r') as file:
                self.config = yaml.safe_load(file)
        else:
            self.config = config
        self.show_results_in_terminal = self.config['show_results_in_terminal']
=======
        self.multimodal_image_size = multimodal_image_size
>>>>>>> b2aee8d8
        self.model_name = model_name
        self.results_dir = results_dir
        self.user_metadata = user_metadata
        self.num_concurrent_requests: Optional[int] = None
        self.llm_api = llm_api
        self.api_variables = api_variables
        self.is_stream_mode = is_stream_mode
        self.timeout = timeout
        self.tokenizer = get_tokenizer(self.model_name)
        self.stop_event = threading.Event()
        self.ui_progress_bar = None
        self.cli_progress_bar = None
        self.run_uuid = uuid.uuid4()

        # To be set upon saving of results
        self.summary_file_path: Optional[str] = None
        self.individual_responses_file_path: Optional[str] = None

    def get_token_length(self, input_text: str) -> int:
        return len(self.tokenizer.encode(input_text))

    @staticmethod
    def sanitize_file_prefix(prefix: str) -> str:
        """Utility for sanitizing the output file prefix.

        Args:
            prefix (str): Output file prefix

        Returns:
            Sanitized outfile prefix
        """
        outfile_prefix = re.sub(r'[^\w\d-]+', '-', prefix)
        outfile_prefix = re.sub(r'-{2,}', '-', outfile_prefix)
        return outfile_prefix

    @abc.abstractmethod
    def create_output_filename(self, *args: Any, **kwargs: Any) -> str:
        pass

    @abc.abstractmethod
    def run_benchmark(
        self, sampling_params: Dict[str, Any] = {}, *args: Any, **kwargs: Any
    ) -> Tuple[Dict[str, Any], List[LLMResponse]]:
        pass

    @abc.abstractmethod
    def get_token_throughput_latencies(
        self, *args: Any, **kwargs: Any
    ) -> (
        Tuple[Dict[str, Any], List[Tuple[Dict[str, Any], str, RequestConfig]]]
        | Tuple[dict[str, object], List[LLMResponse]]
    ):
        pass

    @abc.abstractmethod
    def build_request_configs(self, *args: Any, **kwargs: Any) -> List[RequestConfig]:
        pass

    @abc.abstractmethod
    def build_prompt(self, *args: Any, **kwargs: Any) -> Tuple[str, int]:
        pass

    def adjust_to_exact_tokens(self, text: str, target_token_count: int) -> str:
        """Modifies original text to desired number of output tokens based on corresponding tokenizer.
        For smaller outputs, process trims original text.
        For larger outputs, process pads original text with multiple pad tokens.

        Args:
            text (str): text to adjust
            target_token_count (int): number of desired tokens

        Returns:
            str: adjusted text
        """
        # if not Path(tokenized_text_filepath).exists():
        tokens = self.tokenizer.tokenize(text)        
        token_count = len(tokens)

        if token_count > target_token_count:
            # Trim the text
            tokens = tokens[: target_token_count - 1]
        elif token_count < target_token_count:
            # Pad the text
            pad_token = self.tokenizer.pad_token if self.tokenizer.pad_token else '<pad>'
            tokens += [pad_token] * (target_token_count - token_count - 1)

        # Convert tokens back to text
        adjusted_text = str(self.tokenizer.convert_tokens_to_string(tokens))

        # Validate token count
        assert len(self.tokenizer.tokenize(adjusted_text)) == (target_token_count - 1), 'Token count mismatch!'

        return adjusted_text

    def send_requests(
        self,
        request_config_batch: List[Any],
        completed_requests: List[Any],
        progress: List[Any],
        start_time: float,
        num_requests: int,
    ) -> None:
        """Sends multiple requests to LLM and collects results

        Args:
            request_config_batch (list): list of request configs for LLM calls
            completed_requests (list): list of completed outputs from requests
            progress (int): progress value
            start_time (float): start time of the process
            num_requests (int): number of total requests
        """
        for request_config in request_config_batch:
            if self.stop_event.is_set():
                logger.info('Stopping request processing in thread due to stop signal.')
                break
            if time.monotonic() - start_time >= self.timeout:
                break
            req_metrics, response_text, request_config = llm_request(request_config, self.tokenizer)

            # Create response object containing metrics, generated text, and corresponding request config
            response_object = LLMResponse(
                metrics=req_metrics,
                response_text=response_text,
                request_config=request_config,
            )
            completed_requests.extend([response_object])
            update_unit = 1
            progress.append(update_unit)

            if self.cli_progress_bar:
                self.cli_progress_bar.update(update_unit)
            if self.ui_progress_bar:
                self.ui_progress_bar(len(progress), num_requests)

    def build_metrics_summary(
        self,
        metrics: List[Dict[str, Any]],
        start_time: float,
        end_time: float,
    ) -> Dict[str, Any]:
        """Builds a summary of metrics from a list of dictionaries.

        This function takes a list of dictionaries, each representing a metric, and a start and end time.
        It filters out any metrics that resulted in an error, calculates descriptive statistics for a
        number of metrics, and records various other metrics such as the number of requests started,
        the error rate and count, the overall throughput, and the number of completed requests.

        Parameters:
        metrics (List[Dict[str, Any]]): A list of dictionaries, each representing a metric.
        start_time (time): The start time of the metrics collection.
        end_time (time): The end time of the metrics collection.

        Returns:
        Dict[str, Any]: A dictionary containing the summary metrics.
        """
        # Create empty metrics summary to be filled and returned
        metrics_summary: Dict[str, Any] = {}

        # Create base df from metrics returned from request responses
        raw_df = pd.DataFrame(metrics)

        # Remove errored requests
        metrics_df = raw_df[raw_df[common_metrics.ERROR_CODE].isna()]

        # Record descriptive statistics for the metrics in the following list
        for metric in [
            common_metrics.TTFT,
            common_metrics.E2E_LAT,
            common_metrics.REQ_OUTPUT_THROUGHPUT,
            common_metrics.NUM_INPUT_TOKENS,
            common_metrics.NUM_OUTPUT_TOKENS,
        ]:
            if self.show_results_in_terminal:
                logger.info(f'Building Client Metrics Summary for metric: {metric}')
            metrics_summary[metric] = {}

            # Get flattened list from metric column in metrics df
            series = pd.Series(list(flatten(metrics_df[metric]))).dropna()

            # Generate statistics for specific metric
            quantiles = series.quantile([0.25, 0.5, 0.75, 0.9, 0.95, 0.99]).round(4).to_dict()
            quantiles_reformatted_keys = {}
            for quantile, value in quantiles.items():
                reformatted_key = f'p{int(quantile * 100)}'
                if self.show_results_in_terminal:
                    logger.info(f'    {reformatted_key} = {value}')
                quantiles_reformatted_keys[reformatted_key] = value
            metrics_summary[metric]['quantiles'] = quantiles_reformatted_keys
            series_mean = round(series.mean(), 4)
            metrics_summary[metric]['mean'] = series_mean
            series_min = round(series.min(), 4)
            metrics_summary[metric]['min'] = series_min
            series_max = round(series.max(), 4)
            metrics_summary[metric]['max'] = series_max
            series_std = round(series.std(), 4)
            metrics_summary[metric]['stddev'] = series_std

            if self.show_results_in_terminal:
                logger.info(f'    mean = {series_mean}')
                logger.info(f'    min = {series_min}')
                logger.info(f'    max = {series_max}')
                logger.info(f'    stddev = {series_std}')
            
        # Record descriptive statistics for the metrics in the following list
        for metric in [
            common_metrics.TTFT_SERVER,
            common_metrics.E2E_LAT_SERVER,
            common_metrics.REQ_OUTPUT_THROUGHPUT_SERVER,
            common_metrics.REQ_OUTPUT_THROUGHPUT_SERVER_FIRST_TEN,
            common_metrics.NUM_INPUT_TOKENS_SERVER,
            common_metrics.NUM_OUTPUT_TOKENS_SERVER,
            common_metrics.ACCEPTANCE_RATE
        ]:
            if self.show_results_in_terminal:
                logger.info(f'Building Server Metrics Summary for metric: {metric}')
            metrics_summary[metric] = {}

            # Get flattened list from metric column in metrics df
            series = pd.Series(list(flatten(metrics_df[metric]))).dropna()

            # Generate statistics for specific metric
            quantiles = series.quantile([0.25, 0.5, 0.75, 0.9, 0.95, 0.99]).round(4).to_dict()
            quantiles_reformatted_keys = {}
            for quantile, value in quantiles.items():
                reformatted_key = f'p{int(quantile * 100)}'
                if self.show_results_in_terminal:
                    logger.info(f'    {reformatted_key} = {value}')
                quantiles_reformatted_keys[reformatted_key] = value
            metrics_summary[metric]['quantiles'] = quantiles_reformatted_keys
            series_mean = round(series.mean(), 4)
            metrics_summary[metric]['mean'] = series_mean
            series_min = round(series.min(), 4)
            metrics_summary[metric]['min'] = series_min
            series_max = round(series.max(), 4)
            metrics_summary[metric]['max'] = series_max
            series_std = round(series.std(), 4)
            metrics_summary[metric]['stddev'] = series_std

            if self.show_results_in_terminal:
                logger.info(f'    mean = {series_mean}')
                logger.info(f'    min = {series_min}')
                logger.info(f'    max = {series_max}')
                logger.info(f'    stddev = {series_std}')

        # Record number of requests started
        metrics_summary[common_metrics.NUM_REQ_STARTED] = len(metrics)

        # Record error count and rate
        error_codes = raw_df[common_metrics.ERROR_CODE].dropna()
        num_errors = len(error_codes)
        metrics_summary[common_metrics.ERROR_RATE] = num_errors / len(metrics) if len(metrics) else 0
        metrics_summary[common_metrics.NUM_ERRORS] = num_errors
        if self.show_results_in_terminal:
            logger.info(f'Number Of Errored Requests: {num_errors}')

        # Record specific error code frequencies
        error_code_frequency = dict(error_codes.value_counts())
        if num_errors:
            if self.show_results_in_terminal:
                logger.error('Error Code Frequency')
                logger.error(error_code_frequency)
        metrics_summary[common_metrics.ERROR_CODE_FREQ] = str(error_code_frequency)

        # Record overall throughput
        overall_output_throughput = round(
            metrics_df[common_metrics.NUM_OUTPUT_TOKENS].sum() / (end_time - start_time),
            4,
        )
        metrics_summary[common_metrics.OUTPUT_THROUGHPUT] = overall_output_throughput
        # Record number of requests completed
        num_completed_requests = len(metrics_df)
        num_completed_requests_per_min = round(num_completed_requests / (end_time - start_time) * 60, 4)

        if self.show_results_in_terminal:
            logger.info(f'Overall Output Throughput: {overall_output_throughput}')
            logger.info(f'Number Of Completed Requests: {num_completed_requests}')
        if self.num_concurrent_requests:
            if self.show_results_in_terminal:
                logger.info(f'Number Of Concurrent Requests: {self.num_concurrent_requests}')
        if self.show_results_in_terminal:
            logger.info(f'Completed Requests Per Minute: {num_completed_requests_per_min}')

        metrics_summary[common_metrics.NUM_COMPLETED_REQUESTS] = num_completed_requests
        metrics_summary[common_metrics.COMPLETED_REQUESTS_PER_MIN] = num_completed_requests_per_min

        return metrics_summary

    def save_results(
        self,
        filename: str,
        summary: Dict[str, Any],
        individual_responses: (
            List[LLMResponse]
            | List[Tuple[Dict[str, Any], str, RequestConfig]]
            | Tuple[Dict[str, object], List[LLMResponse]]
        ),
    ) -> None:
        """Save the performance evaluation results to a file.

        Args:
            filename (str): The base name of the file to save the results to.
            summary (dict): A dictionary containing the summary of the performance evaluation.
            individual_responses (list): A list of individual responses from the performance evaluation.
            save_response_texts (bool): Whether to save the llm output text to an output file.

        Returns:
            None

        Raises:
            ValueError: If the results directory does not exist or is not a directory.
        """
        summary_filename = f'{filename}_summary'
        individual_responses_filename = f'{filename}_individual_responses'

        # Update to metadata.
        summary.update(self.user_metadata)

        results = LLMPerfResults(name=summary_filename, metadata=summary)
        results_dir = Path(self.results_dir)
        if not results_dir.exists():
            results_dir.mkdir(parents=True)
        elif not results_dir.is_dir():
            raise ValueError(f'{results_dir} is not a directory')

        # Save summary results
        try:
            self.summary_file_path = f'{results_dir}/{summary_filename}.json'
            with open(self.summary_file_path, 'w') as f:
                json.dump(results.to_dict(), f, indent=4, default=str)
        except Exception as e:
            logger.error(results.to_dict())
            raise e

        # Save individual response results
        try:
            self.individual_responses_file_path = f'{results_dir}/{individual_responses_filename}.json'

            response_metrics = [
                response.metrics for response in individual_responses if isinstance(response, LLMResponse)
            ]
            with open(self.individual_responses_file_path, 'w') as f:
                json.dump(response_metrics, f, indent=4)
        except Exception as e:
            logger.error(individual_responses)
            raise e

    def stop_benchmark(self) -> None:
        """Stops the benchmarking process by setting the stop event."""
        self.stop_event.set()
        logger.info('Benchmarking process has been stopped.')
    
    def get_image(self, image_location: str = '') -> str:
        """Utility function for encoding an image to base64.

        Args:
            image_location (str, optional): Image location path. Defaults to ''.

        Returns:
            str: Encoded image in base64 format
        """
        if len(image_location) == 0:
            image_location = llmperf_utils.LVLM_IMAGE_PATHS[self.multimodal_image_size]
        with open(image_location, 'rb') as image_file:
            encoded_image = base64.b64encode(image_file.read()).decode('utf-8')
        return encoded_image

class CustomPerformanceEvaluator(BasePerformanceEvaluator):
    def __init__(
        self,
        num_concurrent_requests: int,
        input_file_path: str,
        save_response_texts: bool = False,
        *args: Any,
        **kwargs: Any,
    ) -> None:
        super().__init__(*args, **kwargs)
        self.num_concurrent_requests = num_concurrent_requests
        self.file_name = os.path.basename(input_file_path)
        self.dataset = self.read_dataset(input_file_path)
        self.prompt_key = list(self.dataset[0].keys())[0]
        self.img_path_key = None
        if len(list(self.dataset[0].keys())) == 2:
            self.img_path_key = list(self.dataset[0].keys())[1]
        self.save_response_texts = save_response_texts

    @staticmethod
    def read_dataset(input_file_path: str) -> List[Dict[str, Any]]:
        """Utility function for reading in the `.jsonl` file provided by the user for custom dataset evaluation.

        Args:
            input_file_path (str): The absolute file path of the input file provided by the user

        Returns:
            List[Dict]: A list of json objects (python dictionaries) containing the individual prompts the user wants
            to evaluate on
        """
        with open(input_file_path, 'r') as file:
            data = [json.loads(line) for line in file]
            
        # check if dataframe headers contain 'prompt'
        if not all([list(d.keys())[0] == 'prompt' for d in data]):
            raise ValueError('All rows in input file must contain the same first column name "prompt" \
                and its respective text value')
        
        # check if dataframe headers contain 'img_path' if there are two columns
        if all([len(list(d.keys())) == 2 for d in data]):
            if not all([list(d.keys())[1] == 'image_path' for d in data]):
                raise ValueError('If input file has two columns, all rows in input file must contain \
                    the same second column name "image_path" and its respective text value')
            if any([d['image_path'].startswith('http') for d in data]):
                raise ValueError('Urls are not supported for image_path. Please provide local image paths.')
        # check if there are more than two columns
        elif any([len(list(d.keys())) > 2 for d in data]):
            raise ValueError('Input file can not contain more then two columns.')           
        
        return data

    def create_output_filename(self) -> str:
        """Utility for creating a unique filename for a custom benchmarking experiment with a dataset.

        Returns:
            str: Filename for the custom benchmark run.
        """
        generation_mode = ''
        if self.is_stream_mode:
            generation_mode = 'stream'

        output_file_name = f'custom_{self.model_name}_{self.file_name}_\
            {self.num_concurrent_requests}_{generation_mode}_{self.run_uuid}'
        return self.sanitize_file_prefix(output_file_name)

    def save_results(
        self,
        filename: str,
        summary: Dict[str, Any],
        individual_responses: (
            List[LLMResponse]
            | List[Tuple[Dict[str, Any], str, RequestConfig]]
            | Tuple[Dict[str, object], List[LLMResponse]]
        ),
    ) -> None:
        """Save the performance evaluation results to a file, and completion texts if save_response_text condition is
        setup as True

        Args:
            filename (str): The base name of the file to save the results to.
            summary (Dict[str, Any]): A dictionary containing the summary of the performance evaluation.
            individual_responses (List[LLMResponse]): A list of individual responses from the performance evaluation.

        Raises:
            e: if an error happens when creating the output file related to prompts and completions, an error will be
            raised
        """

        super().save_results(filename, summary, individual_responses)

        # If specified, save the llm responses to output file
        if self.save_response_texts:
            # Create response texts file name
            response_texts_file_name = f'{filename}_response_texts'
            results_dir = Path(self.results_dir)

            # Save response texts
            try:
                self.response_texts_file_path = f'{results_dir}/{response_texts_file_name}.jsonl'
                with open(self.response_texts_file_path, 'w') as f:
                    for response in individual_responses:
                        if isinstance(response, LLMResponse):
                            output_json = {
                                'prompt': response.request_config.prompt_tuple[0],
                                'completion': str(response.response_text),
                            }
                            f.write(json.dumps(output_json))
                            f.write('\n')
            except Exception as e:
                logger.error('ERROR SAVING LLM OUTPUTS')
                raise e

    def run_benchmark(
        self, sampling_params: Dict[str, Any] = {}, *args: Any, **kwargs: Any
    ) -> Tuple[Dict[str, Any], List[LLMResponse]]:
        """Run a benchmark test for the specified LLM using a custom dataset provided by the user.

        Args:
            sampling_params (Dict[str, Any]): The sampling parameters in JSON format.

        Returns:
            None
        """
        self.cli_progress_bar = tqdm(total=len(self.dataset), desc='Running Requests')
        self.ui_progress_bar = kwargs.get('progress_bar', None)

        # Calculate performance metrics individually and summary
        summary, individual_responses = self.get_token_throughput_latencies(
            sampling_params=sampling_params,
        )

        # Save benchmarking results to the specified results directory, it it exists
        if self.results_dir:
            filename = self.create_output_filename()
            self.save_results(
                filename,
                summary,
                individual_responses,
            )
        return summary, individual_responses

    def get_token_throughput_latencies(
        self, sampling_params: Dict[str, Any]
    ) -> Tuple[dict[str, Any], List[LLMResponse]]:
        """This function is used to measure the token throughput and latencies.

        Args:
            sampling_params (Dict[str, Any]): A dictionary containing the parameters for sampling.

        Returns:
            Tuple[Dict[str, Any], List[Dict[str, Any]]]: A tuple containing metadata and completed requests.

        Raises:
            Exception: If an unexpected error happens when executing requests.

        Note:
            This function uses threading to send requests concurrently. It splits the total request count evenly among
            the threads. If there is a remainder, it assigns one extra request to the first threads.
        """
        random.seed(11111)

        request_configs = self.build_request_configs(
            sampling_params,
        )

        # Get batch size details
        total_request_count = len(request_configs)
        request_config_batches: List[List[RequestConfig]] = []

        if self.num_concurrent_requests:
            requests_per_thread = total_request_count // self.num_concurrent_requests
            remainder = total_request_count % self.num_concurrent_requests

            idx = 0
            # Create batches of requests for each concurrent request
            for concurrent_requests in range(self.num_concurrent_requests):
                num_requests_for_thread = requests_per_thread + (1 if concurrent_requests < remainder else 0)
                request_config_batch = request_configs[idx : idx + num_requests_for_thread].copy()
                idx = idx + num_requests_for_thread
                request_config_batches.append(request_config_batch)

        # Execute requests concurrently
        llm_responses: List[LLMResponse] = []
        progress: List[Any] = []

        start_time = time.monotonic()
        # Use ThreadPoolExecutor to handle threads
        with ThreadPoolExecutor(max_workers=self.num_concurrent_requests) as executor:
            # Store futures for the tasks
            futures = []

            for request_config_batch in request_config_batches:
                if self.stop_event.is_set():
                    logger.info('Stopping task submission due to stop signal.')
                    break

                # Submit the task to the executor
                future = executor.submit(
                    self.send_requests,
                    request_config_batch,
                    llm_responses,
                    progress,
                    start_time,
                    total_request_count,
                )
                futures.append(future)
                for t in executor._threads:
                    add_script_run_ctx(t)

            # Wait for all tasks to complete
            for future in as_completed(futures):
                try:
                    # Retrieve result if needed
                    future.result()
                except Exception as e:
                    logger.error(f'Error occurred in a thread: {e}')

        if self.stop_event.is_set():
            logger.info('Benchmarking process terminated early due to stop signal.')
            return {}, []

        # Error handling
        error_codes = [llm_response.metrics['error_code'] for llm_response in llm_responses]

        if not any([pd.isnull(error_code) for error_code in error_codes]):
            unique_error_codes = list(
                set(
                    [
                        llm_response.metrics['error_code']
                        for llm_response in llm_responses
                        if not pd.isnull(llm_response.metrics['error_code'])
                    ]
                )
            )
            unique_error_msgs = list(
                set(
                    [
                        llm_response.metrics['error_msg']
                        for llm_response in llm_responses
                        if not pd.isnull(llm_response.metrics['error_code'])
                    ]
                )
            )
            nl = '\n'
            raise Exception(
                f"""Unexpected error happened when executing requests:\
                {nl}{f'{nl}'.join([f'- {error_code}' for error_code in unique_error_codes])}\
                {nl}Additional messages:{nl}{f'{nl}'.join([f'- {error_msg}' for error_msg in unique_error_msgs])}"""
            )

        end_time = time.monotonic()
        logger.info('Tasks Executed!')
        logger.info(f'Benchmarking results obtained for model {self.model_name} queried with the {self.llm_api} API.')
        results = self.build_metrics_summary(
            metrics=[response.metrics for response in llm_responses],
            start_time=start_time,
            end_time=end_time,
        )

        metadata = {
            'model': self.model_name,
            'num_concurrent_requests': self.num_concurrent_requests,
            'results': results,
            'request_count': len(self.dataset),
            'sampling_params': sampling_params,
        }

        return metadata, llm_responses

    def build_request_configs(self, sampling_params: Dict[str, Any]) -> List[RequestConfig]:
        """Builds a list of request configs for the LLM API. This method iterates through the provided dataset and
        builds a RequestConfig object for each data point. The RequestConfig object contains the necessary information
        to send a request to the LLM API, including the model name, prompt, sampling parameters, LLM API endpoint,
        generation mode, and number of concurrent requests. The method returns a list of these RequestConfig objects.

        Args:
            sampling_params (Dict[str, Any]): A dictionary of sampling parameters to be passed into the RequestConfig
            constructor.

        Returns:
            List[RequestConfig]: A list of RequestConfig objects, each representing a request to the LLM API.
        """
        # Empty list to be filled with valid request configs and then returned
        request_configs = []

        # Iterate through data points and build a request config for each
        for request_idx, data_point in enumerate(self.dataset):
            # Apply prompt templating to get final prompt to send to LLM API along with tokenized prompt length
            prompt_tuple = self.build_prompt(raw_prompt=data_point[self.prompt_key])
            
            # Image to be sent in LLM request if exists
            image = None
            if self.img_path_key:
                image = self.get_image(data_point[self.img_path_key]) 

            request_config = RequestConfig(
                request_idx=request_idx,
                model=self.model_name,
                prompt_tuple=prompt_tuple,
                image=image,
                sampling_params=sampling_params,
                llm_api=self.llm_api,
                api_variables=self.api_variables,
                is_stream_mode=self.is_stream_mode,
                num_concurrent_requests=self.num_concurrent_requests,
            )

            request_configs.append(request_config)

        return request_configs

    def build_prompt(self, raw_prompt: str) -> Tuple[str, int]:
        """Builds an input prompt from the given raw prompt by applying prompt templating based on the model type.

        Args:
        - raw_prompt (str): The raw input prompt to be used in building a processed input prompt.

        Returns:
        - A tuple containing the processed prompt and the token length of the prompt.

        Description:
        This method builds a prompt for the given raw prompt based on the model type.
        It checks if the model type is'mistral' or 'llama3' and applies specific templating for those models.
        For other models, it applies a default templating.
        The method returns a tuple containing the processed prompt and the token length of the prompt.
        """

        sys_prompt_template = (
            'You are a helpful assistant that provides concise and helpful assistance on a variety of subjects'
        )

        # Specific prompt templating for mistral models
        family_model_type = llmperf_utils.find_family_model_type(self.model_name)

        if family_model_type == 'mistral':
            prompt = '[INST]' + raw_prompt + '[/INST]'

        # Specific prompt templating for Llama-3 models
        elif family_model_type == 'llama3':
            system_prompt = (
                f'<|begin_of_text|><|start_header_id|>system<|end_header_id|>{sys_prompt_template}<|eot_id|>'
            )

            prompt = (
                system_prompt
                + '<|start_header_id|>user<|end_header_id|>'
                + raw_prompt
                + '<|eot_id|><|start_header_id|>assistant<|end_header_id|>Answer:'
            )

        # Specific prompt templating for Llama-2 models
        elif family_model_type == 'llama2':
            system_prompt = f'[INST]<<SYS>>{sys_prompt_template}<</SYS>>'
            prompt = system_prompt + raw_prompt + '[/INST]'

        # Prompt templating for other models (Deepseek, Solar, Eeve)
        else:
            system_prompt = f'{sys_prompt_template}'
            prompt = system_prompt + raw_prompt

        return (prompt, self.get_token_length(prompt))


class SyntheticPerformanceEvaluator(BasePerformanceEvaluator):
    def __init__(self, num_concurrent_requests: int, *args: Any, **kwargs: Any) -> None:
        super().__init__(*args, **kwargs)
        self.num_concurrent_requests = num_concurrent_requests

    def create_output_filename(self, num_input_tokens: int, num_output_tokens: int) -> str:
        """Utility for creating a unique filename for a synthetic benchmarking experiment given user specified params.

        Returns:
            str: Filename for the synthetic benchmark run.
        """
        generation_mode = ''
        if self.is_stream_mode:
            generation_mode = 'stream'

        multimodal_suffix = ''
        if self.multimodal_image_size != 'na':
            multimodal_suffix = f'_multimodal_{self.multimodal_image_size}'

        output_file_name = (
            f'synthetic_{self.user_metadata["model_idx"]}_{self.model_name}{multimodal_suffix}_{num_input_tokens}'
            f'_{num_output_tokens}_{self.num_concurrent_requests}_{generation_mode}_{self.run_uuid}'
        )
        
        return self.sanitize_file_prefix(output_file_name)

    def run_benchmark(
        self, sampling_params: Dict[str, Any] = {}, *args: Any, **kwargs: Any
    ) -> Tuple[Dict[str, Any], List[LLMResponse]]:
        """Run a benchmark test for the specified LLM using synthetically generated data.

        Args:
            num_input_tokens (int): The number of input tokens to be sent.
            num_output_tokens (int): The number of output tokens to be received.
            num_requests (int): The number of requests to be made.
            sampling_params (str): The sampling parameters in JSON format.

        Raises:
            ValueError: If the number of input tokens is less than 40.

        Returns:
            summary (dict): structure with performance metrics and stats for the run
            individual_responses (tuple): list of performance metrics per request
        """
        num_input_tokens = kwargs.get('num_input_tokens', 1000)
        num_output_tokens = kwargs.get('num_output_tokens', 10)
        num_requests = kwargs.get('num_requests', 1)

        self.cli_progress_bar = tqdm(total=num_requests, desc='Running Requests')
        self.ui_progress_bar = kwargs.get('progress_bar', None)

        if num_input_tokens < 40:
            raise ValueError(
                'The minimum number of input tokens that will be sent is 40' ' because of the prompting logic right now'
            )

        # Calculate performance metrics individually and summary
        summary, individual_responses = self.get_token_throughput_latencies(
            num_input_tokens=num_input_tokens,
            num_output_tokens=num_output_tokens,
            num_requests=num_requests,
            sampling_params=sampling_params,
        )

        if self.results_dir:
            filename = self.create_output_filename(num_input_tokens, num_output_tokens)
            self.save_results(filename, summary, individual_responses)

        return summary, individual_responses

    def add_metric_after_key(
        self,
        metrics_dict: Dict[str, Any],
        new_key: str,
        new_value: float,
        after_key: str,
    ) -> Dict[str, Any]:
        """Adds a new metric (dict key and value) to a dict after an specific key

        Args:
            metrics_dict (dict): dictionary to add new metric
            new_key (str): new key
            new_value (float): new value for key
            after_key (str): key for reference to add new key after

        Returns:
            dict: dictionary with new key and value added
        """

        # Create a new dictionary
        new_metrics_dict = {}

        for key, value in metrics_dict.items():
            # Copy the key-value pair to the new dictionary
            new_metrics_dict[key] = value

            # Check if this is the key after which to insert the new key-value pair
            if key == after_key:
                new_metrics_dict[new_key] = new_value

        return new_metrics_dict

    def calculate_switching_time(self, llm_responses: list[LLMResponse]) -> list[LLMResponse]:
        """Logic to calculate switching time. Based on the first request TTFT,
        if this value is significantly larger (more than 3 standard deviations) than the average TTFT
        of the rest requests, then switching time will be the difference between first TTFT
        and average of the coming TTFTs.

        Args:
            llm_responses (list[LLMResponse]): list of LLMResponse objects

        Returns:
            list[LLMResponse]: list of LLMResponse objects including switching time
        """
        # collect necessary information for switching time calculation
        responses_ttfts = []

        for llm_response in llm_responses:
            if pd.isnull(llm_response.metrics['error_code']):
                request_idx = llm_response.request_config.request_idx
                start_time = llm_response.metrics['start_time']
                server_ttft_s = llm_response.metrics['server_ttft_s']
                responses_ttfts.append(
                    {
                        'request_idx': request_idx,
                        'start_time': start_time,
                        'server_ttft_s': server_ttft_s,
                    }
                )

        df_valid_responses = pd.DataFrame(responses_ttfts)

        # transforming str to date time for sorting
        df_valid_responses['start_time'] = pd.to_datetime(df_valid_responses['start_time'])
        df_valid_responses = df_valid_responses.sort_values(by=['start_time'])

        # initialize a column for the switching time
        df_valid_responses['server_switching_time'] = None

        # check server ttft in case metric is not coming in response
        if df_valid_responses['server_ttft_s'].notna().all():
            # calculate switching time
            first_ttft = df_valid_responses['server_ttft_s'].iloc[0]
            mean_ttft = df_valid_responses['server_ttft_s'].iloc[1:].mean()
            std_ttft = df_valid_responses['server_ttft_s'].iloc[1:].std()
            std_ttft = 1e-16 if np.isnan(std_ttft) else std_ttft

            switching_time = first_ttft - mean_ttft
            outlier_switching_time = None

            if switching_time > (mean_ttft + 3 * std_ttft):
                outlier_switching_time = switching_time
                df_valid_responses['server_switching_time'].iloc[0] = outlier_switching_time

        # assign switching time back to request object
        for llm_response in llm_responses:
            metrics = llm_response.metrics

            if llm_response.request_config.request_idx == df_valid_responses.head(1)['request_idx'].values[0]:
                server_switching_time = df_valid_responses.head(1)['server_switching_time'].values[0]
            else:
                server_switching_time = None

            llm_response.metrics = self.add_metric_after_key(
                metrics,
                new_key='server_switching_time',
                new_value=server_switching_time,
                after_key=common_metrics.TTFT_SERVER,
            )

        return llm_responses

    def get_token_throughput_latencies(
        self,
        num_input_tokens: int,
        num_output_tokens: int,
        num_requests: int,
        sampling_params: Dict[str, Any],
    ) -> Tuple[dict[str, Any], List[LLMResponse]]:
        """This function runs a token benchmark for the given model and API,
        measuring the throughput and latencies for the specified number of input and output tokens,
        and the specified number of requests.

        Args:
            num_input_tokens (int): The user specified number of input tokens.
            num_output_tokens (int): The user specified number of output tokens.
            num_requests (int): The user specified number of requests to run.
            sampling_params (dict): User specified sampling parameters for generation.

        Returns:
            metadata (dict): A dictionary containing the results of the benchmark,
                            including the model name, number of concurrent requests,
                            results, number of input tokens, number of output tokens,
                            and additional sampling parameters.
            completed_requests (list): A list of completed requests.

        Raises:
            Exception: If an unexpected error occurs during the execution of requests.
        """
        random.seed(11111)

        # Build the request config objects that are to be sent to the LLM API endpoint
        request_configs = self.build_request_configs(num_requests, num_input_tokens, num_output_tokens, sampling_params)

        # Get the request counts in order to place them into threads to be executed in batches
        total_request_count = len(request_configs)
        request_config_batches: List[List[RequestConfig]] = []

        if self.num_concurrent_requests:
            requests_per_thread = (total_request_count) // self.num_concurrent_requests
            remainder = (total_request_count) % self.num_concurrent_requests

            idx = 0
            # Create batches of requests for each concurrent request
            for concurrent_requests in range(self.num_concurrent_requests):
                num_requests_for_thread = requests_per_thread + (1 if concurrent_requests < remainder else 0)
                request_config_batch = request_configs[idx : idx + num_requests_for_thread].copy()
                idx += num_requests_for_thread
                request_config_batches.append(request_config_batch)

        # Execute requests concurrently
        llm_responses: List[LLMResponse] = []
        progress: List[Any] = []

        start_time = time.monotonic()
        # Use ThreadPoolExecutor to handle threads
        with ThreadPoolExecutor(max_workers=self.num_concurrent_requests) as executor:
            # Store futures for the tasks
            futures = []

            for request_config_batch in request_config_batches:
                if self.stop_event.is_set():
                    logger.info('Stopping task submission due to stop signal.')
                    break
                # Submit the task to the executor
                future = executor.submit(
                    self.send_requests,
                    request_config_batch,
                    llm_responses,
                    progress,
                    start_time,
                    num_requests,
                )
                futures.append(future)
                for t in executor._threads:
                    add_script_run_ctx(t)

            # Wait for all tasks to complete
            for future in as_completed(futures):
                try:
                    # Retrieve result if needed
                    future.result()
                except Exception as e:
                    logger.error(f'Error occurred in a thread: {e}')

        if self.stop_event.is_set():
            logger.info('Benchmarking process terminated early due to stop signal.')
            return {}, []

        # Error handling
        error_codes = [llm_response.metrics['error_code'] for llm_response in llm_responses]

        if not any([pd.isnull(error_code) for error_code in error_codes]):
            unique_error_codes = list(
                set(
                    [
                        llm_response.metrics['error_code']
                        for llm_response in llm_responses
                        if not pd.isnull(llm_response.metrics['error_code'])
                    ]
                )
            )
            unique_error_msgs = list(
                set(
                    [
                        llm_response.metrics['error_msg']
                        for llm_response in llm_responses
                        if not pd.isnull(llm_response.metrics['error_code'])
                    ]
                )
            )
            nl = '\n'
            raise Exception(
                f"""Unexpected error happened when executing requests:\
                {nl}{f'{nl}'.join([f'- {error_code}' for error_code in unique_error_codes])}\
                {nl}Additional messages:{nl}{f'{nl}'.join([f'- {error_msg}' for error_msg in unique_error_msgs])}"""
            )

        # Capture end time and notify user
        end_time = time.monotonic()
        logger.info('Tasks Executed!')
        logger.info(f'Benchmarking results obtained for model {self.model_name} queried with the {self.llm_api} API.')

        # Calculate switching time
        llm_responses = self.calculate_switching_time(llm_responses)

        # Build a metrics summary for the results of the benchmarking run
        results = self.build_metrics_summary(
            metrics=[response.metrics for response in llm_responses],
            start_time=start_time,
            end_time=end_time,
        )

        # Construct metadata payload to be returned
        metadata = {
            'model': self.model_name,
            'num_concurrent_requests': self.num_concurrent_requests,
            'results': results,
            'num_input_tokens': num_input_tokens,
            'num_output_tokens': num_output_tokens,
            'additional_sampling_params': sampling_params,
        }

        return metadata, llm_responses

    def build_request_configs(
        self,
        num_requests: int,
        input_token_count: int,
        output_token_count: int,
        sampling_params: Dict[str, Any],
    ) -> List[RequestConfig]:
        """Builds a list of request configuration objects used to send requests to the LLM. It iterates through the
        specified number of requests, builds an input prompt for each request, updates the sampling parameters with
        the maximum number of tokens to generate, and then creates the request configuration object. The request
        configurations are then returned as a list.

        Args:
            num_requests (int): The number of request configurations to build.
            input_token_count (int): The number of input tokens to use when building the prompt.
            output_token_count (int): The number of output tokens each request should return.
            sampling_params (dict): A dictionary of sampling parameters for the LLM.

        Returns:
            List[RequestConfig]: A list of request configurations, each containing the model name, prompt, sampling
            parameters, LLM API, generation mode, and number of concurrent requests.
        """
        # Empty list to be filled with valid request configs and then returned
        request_configs = []

        # Build input text prompt to be sent in LLM request
        prompt_tuple = self.build_prompt(input_token_count)
        
        # Encode image to be sent in LLM request if exists
        image = None
        if self.multimodal_image_size != 'na':
           image = self.get_image() 

        # Iterate through data points and build a request config for each
        for request_idx in range(num_requests):
            # Add generic max tokens parameter to `sampling_params` dictionary
            updated_sampling_params = {
                'max_tokens_to_generate': output_token_count,
            }
            updated_sampling_params.update(sampling_params)

            # Create request config object
            request_config = RequestConfig(
                request_idx=request_idx,
                model=self.model_name,
                prompt_tuple=prompt_tuple,
                image=image,
                sampling_params=updated_sampling_params,
                llm_api=self.llm_api,
                api_variables=self.api_variables,
                is_stream_mode=self.is_stream_mode,
                num_concurrent_requests=self.num_concurrent_requests,
            )

            request_configs.append(request_config)

        return request_configs

    def build_prompt(self, num_input_tokens: int) -> Tuple[str, int]:
        """Synthesizes an input prompt for the LLM to be queried. This prompt is created by repeating a prompt_template
        multiple times to reach a user set input_token_count.

        Args:
            num_input_tokens (int): The user specified length of the input prompt.

        Returns:
            Tuple[str, int]: A tuple containing the generated prompt and its length in tokens.
        """

        # Load from prompt files
        if self.multimodal_image_size == 'na':
            prompt_template = yaml.safe_load(
                PromptTemplate.from_file(USER_PROMPT_TEXT_INSTRUCT_PATH).template
            )['template']
        else:
            prompt_template = yaml.safe_load(
                PromptTemplate.from_file(USER_PROMPT_VISION_INSTRUCT_PATH).template
            )['template']

        max_words = num_input_tokens  # User-defined word limit

        # Calculate the maximum number of repetitions
        num_repeats = max(1, max_words // len(prompt_template.split()) + 1)

        # Repeat the prompt
        prompt_template = (prompt_template + ' ') * num_repeats

        #  Adjust prompt according to desired input tokens
        full_input_prompt = self.adjust_to_exact_tokens(prompt_template, num_input_tokens)
        return (full_input_prompt, self.get_token_length(full_input_prompt))


class RealWorkLoadPerformanceEvaluator(BasePerformanceEvaluator):
    def __init__(self, qps: float, qps_distribution: str, *args: Any, **kwargs: Any) -> None:
        super().__init__(*args, **kwargs)
        self.qps = qps
        self.qps_distribution = qps_distribution

    def create_output_filename(self, num_input_tokens: int, num_output_tokens: int) -> str:
        """Utility for creating a unique filename for a synthetic benchmarking experiment given user specified params.

        Returns:
            str: Filename for the synthetic benchmark run.
        """
        generation_mode = ''
        if self.is_stream_mode:
            generation_mode = 'stream'
            
        multimodal_suffix = ''
        if self.multimodal_image_size != 'na':
            multimodal_suffix = f'_multimodal_{self.multimodal_image_size}'

        output_file_name = (
            f'realworkload_{self.user_metadata["model_idx"]}_{self.model_name}{multimodal_suffix}_{num_input_tokens}'
            f'_{num_output_tokens}_{self.qps}_{self.qps_distribution}_{generation_mode}_{self.run_uuid}'
        )
        
        return self.sanitize_file_prefix(output_file_name)

    def run_benchmark(
        self, sampling_params: Dict[str, Any] = {}, *args: Any, **kwargs: Any
    ) -> Tuple[Dict[str, Any], List[LLMResponse]]:
        """Run a benchmark test for the specified LLM using real workload synthetic data.

        Args:
            num_input_tokens (int): The number of input tokens to be sent.
            num_output_tokens (int): The number of output tokens to be received.
            num_requests (int): The number of requests to be made.
            sampling_params (str): The sampling parameters in JSON format.

        Raises:
            ValueError: If the number of input tokens is less than 40.

        Returns:
            summary (dict): structure with performance metrics and stats for the run
            individual_responses (tuple): list of performance metrics per request
        """
        num_input_tokens = kwargs.get('num_input_tokens', 1000)
        num_output_tokens = kwargs.get('num_output_tokens', 10)
        num_requests = kwargs.get('num_requests', 1)

        self.cli_progress_bar = tqdm(total=num_requests, desc='Running Requests')
        self.ui_progress_bar = kwargs.get('progress_bar', None)

        if num_input_tokens < 40:
            raise ValueError(
                'The minimum number of input tokens that will be sent is 40' ' because of the prompting logic right now'
            )

        # Calculate performance metrics individually and summary
        summary, individual_responses = self.get_token_throughput_latencies(
            num_input_tokens=num_input_tokens,
            num_output_tokens=num_output_tokens,
            num_requests=num_requests,
            sampling_params=sampling_params,
        )

        if self.results_dir:
            filename = self.create_output_filename(num_input_tokens, num_output_tokens)
            self.save_results(filename, summary, individual_responses)

        return summary, individual_responses

    def _get_wait_time(self) -> float:
        mean_wait = 1 / self.qps
        if self.qps_distribution == 'exponential':
            wait = random.expovariate(1 / mean_wait)
        elif self.qps_distribution == 'uniform':
            wait = random.uniform(0, 2 * mean_wait)
        elif self.qps_distribution == 'constant':
            wait = mean_wait
        else:
            raise ValueError(f'Unknown distribution {self.qps_distribution}. \
                Possible values: constant, uniform, exponential.')
        return wait

    def get_token_throughput_latencies(
        self,
        num_input_tokens: int,
        num_output_tokens: int,
        num_requests: int,
        sampling_params: Dict[str, Any],
    ) -> Tuple[dict[str, Any], List[LLMResponse]]:
        """This function runs a token benchmark for the given model and API,
        measuring the throughput and latencies for the specified number of input and output tokens,
        and the specified number of requests.

        Args:
            qps (float): Queries per second to be sent to the LLM API.
            qps_distribution (str): Distribution name of queries per second.
            num_input_tokens (int): The user specified number of input tokens.
            num_output_tokens (int): The user specified number of output tokens.
            num_requests (int): The user specified number of requests to run.
            sampling_params (dict): User specified sampling parameters for generation.

        Returns:
            metadata (dict): A dictionary containing the results of the benchmark,
                            including the model name, number of concurrent requests,
                            results, number of input tokens, number of output tokens,
                            and additional sampling parameters.
            completed_requests (list): A list of completed requests.

        Raises:
            Exception: If an unexpected error occurs during the execution of requests.
        """
        random.seed(11111)

        # Build the request config objects that are to be sent to the LLM API endpoint
        request_configs = self.build_request_configs(num_requests, num_input_tokens, num_output_tokens, sampling_params)

        # Execute requests concurrently
        llm_responses: List[LLMResponse] = []
        progress: List[Any] = []

        start_time = time.monotonic()
        # Use ThreadPoolExecutor to handle threads
        with ThreadPoolExecutor(max_workers=10000) as executor:
            # Store futures for the tasks
            futures = []

            for request_config in request_configs:
                if self.stop_event.is_set():
                    logger.info('Stopping task submission due to stop signal.')
                    break

                # Submit the task to the executor
                future = executor.submit(
                    self.send_requests,
                    [request_config],
                    llm_responses,
                    progress,
                    start_time,
                    num_requests,
                )
                futures.append(future)
                for t in executor._threads:
                    add_script_run_ctx(t)

                # Get wait time based on the distribution
                wait_time = self._get_wait_time()
                time.sleep(wait_time)

            # Wait for all tasks to complete
            for future in as_completed(futures):
                try:
                    # Retrieve result if needed
                    future.result()
                except Exception as e:
                    logger.error(f'Error occurred in a thread: {e}')

        if self.stop_event.is_set():
            logger.info('Benchmarking process terminated early due to stop signal.')
            return {}, []

        # Error handling
        error_codes = [llm_response.metrics['error_code'] for llm_response in llm_responses]

        if not any([pd.isnull(error_code) for error_code in error_codes]):
            unique_error_codes = list(
                set(
                    [
                        llm_response.metrics['error_code']
                        for llm_response in llm_responses
                        if not pd.isnull(llm_response.metrics['error_code'])
                    ]
                )
            )
            unique_error_msgs = list(
                set(
                    [
                        llm_response.metrics['error_msg']
                        for llm_response in llm_responses
                        if not pd.isnull(llm_response.metrics['error_code'])
                    ]
                )
            )
            nl = '\n'
            raise Exception(
                f"""Unexpected error happened when executing requests:\
                {nl}{f'{nl}'.join([f'- {error_code}' for error_code in unique_error_codes])}\
                {nl}Additional messages:{nl}{f'{nl}'.join([f'- {error_msg}' for error_msg in unique_error_msgs])}"""
            )

        # Capture end time and notify user
        end_time = time.monotonic()
        logger.info('Tasks Executed!')
        logger.info(f'Benchmarking results obtained for model {self.model_name} queried with the {self.llm_api} API.')

        # Build a metrics summary for the results of the benchmarking run
        results = self.build_metrics_summary(
            metrics=[response.metrics for response in llm_responses],
            start_time=start_time,
            end_time=end_time,
        )

        # Construct metadata payload to be returned
        metadata = {
            'model': self.model_name,
            'qps': self.qps,
            'qps_distribution': self.qps_distribution,
            'results': results,
            'num_input_tokens': num_input_tokens,
            'num_output_tokens': num_output_tokens,
            'additional_sampling_params': sampling_params,
        }

        return metadata, llm_responses

    def build_request_configs(
        self,
        num_requests: int,
        input_token_count: int,
        output_token_count: int,
        sampling_params: Dict[str, Any],
    ) -> List[RequestConfig]:
        """Builds a list of request configuration objects used to send requests to the LLM. It iterates through the
        specified number of requests, builds an input prompt for each request, updates the sampling parameters with
        the maximum number of tokens to generate, and then creates the request configuration object. The request
        configurations are then returned as a list.

        Args:
            num_requests (int): The number of request configurations to build.
            input_token_count (int): The number of input tokens to use when building the prompt.
            output_token_count (int): The number of output tokens each request should return.
            sampling_params (dict): A dictionary of sampling parameters for the LLM.

        Returns:
            List[RequestConfig]: A list of request configurations, each containing the model name, prompt, sampling
            parameters, LLM API, generation mode, and number of concurrent requests.
        """
        # Empty list to be filled with valid request configs and then returned
        request_configs = []

        # Build input prompt to be sent in LLM request
        prompt_tuple = self.build_prompt(input_token_count)

        # Encode image to be sent in LLM request if exists
        image = None
        if self.multimodal_image_size != 'na':
           image = self.get_image() 

        # Iterate through data points and build a request config for each
        for request_idx in range(num_requests):
            # Add generic max tokens parameter to `sampling_params` dictionary
            updated_sampling_params = {
                'max_tokens_to_generate': output_token_count,
            }
            updated_sampling_params.update(sampling_params)

            # Create request config object
            request_config = RequestConfig(
                request_idx=request_idx,
                model=self.model_name,
                prompt_tuple=prompt_tuple,
                image=image,
                sampling_params=updated_sampling_params,
                llm_api=self.llm_api,
                api_variables=self.api_variables,
                is_stream_mode=self.is_stream_mode,
            )

            request_configs.append(request_config)

        return request_configs

    def build_prompt(self, num_input_tokens: int) -> Tuple[str, int]:
        """Synthesizes an input prompt for the LLM to be queried. This prompt is created by repeating a prompt_template
        multiple times to reach a user set input_token_count.

        Args:
            num_input_tokens (int): The user specified length of the input prompt.

        Returns:
            Tuple[str, int]: A tuple containing the generated prompt and its length in tokens.
        """

        # Load from prompt files
        if self.multimodal_image_size == 'na':
            prompt_template = yaml.safe_load(
                PromptTemplate.from_file(USER_PROMPT_TEXT_INSTRUCT_PATH).template
            )['template']
        else:
            prompt_template = yaml.safe_load(
                PromptTemplate.from_file(USER_PROMPT_VISION_INSTRUCT_PATH).template
            )['template']

        max_words = num_input_tokens  # User-defined word limit

        # Calculate the maximum number of repetitions
        num_repeats = max(1, max_words // len(prompt_template.split()) + 1)

        # Repeat the prompt
        prompt_template = (prompt_template + ' ') * num_repeats

        #  Adjust prompt according to desired input tokens
        full_input_prompt = self.adjust_to_exact_tokens(prompt_template, num_input_tokens)

        return (full_input_prompt, self.get_token_length(full_input_prompt))<|MERGE_RESOLUTION|>--- conflicted
+++ resolved
@@ -65,7 +65,6 @@
         timeout: int = 600,
         config: Dict[str, Any] = {}
     ) -> None:
-<<<<<<< HEAD
         # Set kit's config file
         if not config:
             with open(CONFIG_PATH, 'r') as file:
@@ -73,9 +72,7 @@
         else:
             self.config = config
         self.show_results_in_terminal = self.config['show_results_in_terminal']
-=======
         self.multimodal_image_size = multimodal_image_size
->>>>>>> b2aee8d8
         self.model_name = model_name
         self.results_dir = results_dir
         self.user_metadata = user_metadata
