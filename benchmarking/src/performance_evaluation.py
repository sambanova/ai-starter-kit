--- conflicted
+++ resolved
@@ -145,18 +145,9 @@
             Path(tokenized_text_directory).mkdir(parents=True)
 
         # if not Path(tokenized_text_filepath).exists():
-<<<<<<< HEAD
-        #     tokens = self.tokenizer.tokenize(text)
-        #     joblib.dump(tokens, tokenized_text_filepath)
-        # else:
-        #     tokens = joblib.load(tokenized_text_filepath)
         tokens = self.tokenizer.tokenize(text)
         joblib.dump(tokens, tokenized_text_filepath)
-
-=======
-        tokens = self.tokenizer.tokenize(text)
-        joblib.dump(tokens, tokenized_text_filepath)
->>>>>>> 5a926d07
+        
         token_count = len(tokens)
 
         if token_count > target_token_count:
@@ -784,13 +775,8 @@
             multimodal_suffix = f'_multimodal_{self.multimodal_image_size}'
 
         output_file_name = (
-<<<<<<< HEAD
             f'synthetic_{self.user_metadata["model_idx"]}_{self.model_name}{multimodal_suffix}_{num_input_tokens}'
             f'_{num_output_tokens}_{self.num_concurrent_requests}_{generation_mode}'
-=======
-            f'synthetic_{self.user_metadata["model_idx"]}_{self.model_name}_{num_input_tokens}'
-            f"_{num_output_tokens}_{self.num_concurrent_requests}_{generation_mode}"
->>>>>>> 5a926d07
         )
         
         return self.sanitize_file_prefix(output_file_name)
@@ -1155,7 +1141,6 @@
         """
 
         # Load from prompt files
-<<<<<<< HEAD
         if self.multimodal_image_size == 'na':
             prompt_template = yaml.safe_load(
                 PromptTemplate.from_file(USER_PROMPT_TEXT_INSTRUCT_PATH).template
@@ -1164,9 +1149,6 @@
             prompt_template = yaml.safe_load(
                 PromptTemplate.from_file(USER_PROMPT_VISION_INSTRUCT_PATH).template
             )['template']
-        prompt_template = prompt_template * 10_000
-=======
-        prompt_template = yaml.safe_load(PromptTemplate.from_file(USER_PROMPT_PATH).template)['template']
 
         max_words = num_input_tokens  # User-defined word limit
 
@@ -1175,7 +1157,6 @@
 
         # Repeat the prompt
         prompt_template = (prompt_template + ' ') * num_repeats
->>>>>>> 5a926d07
 
         #  Adjust prompt according to desired input tokens
         full_input_prompt = self.adjust_to_exact_tokens(prompt_template, num_input_tokens)
@@ -1203,13 +1184,8 @@
             multimodal_suffix = f'_multimodal_{self.multimodal_image_size}'
 
         output_file_name = (
-<<<<<<< HEAD
             f'realworkload_{self.user_metadata["model_idx"]}_{self.model_name}{multimodal_suffix}_{num_input_tokens}'
             f'_{num_output_tokens}_{self.qps}_{self.qps_distribution}_{generation_mode}'
-=======
-            f'realworkload_{self.user_metadata["model_idx"]}_{self.model_name}_{num_input_tokens}'
-            f"_{num_output_tokens}_{self.qps}_{self.qps_distribution}_{generation_mode}"
->>>>>>> 5a926d07
         )
         
         return self.sanitize_file_prefix(output_file_name)
@@ -1473,7 +1449,6 @@
         """
 
         # Load from prompt files
-<<<<<<< HEAD
         if self.multimodal_image_size == 'na':
             prompt_template = yaml.safe_load(
                 PromptTemplate.from_file(USER_PROMPT_TEXT_INSTRUCT_PATH).template
@@ -1482,9 +1457,7 @@
             prompt_template = yaml.safe_load(
                 PromptTemplate.from_file(USER_PROMPT_VISION_INSTRUCT_PATH).template
             )['template']
-        prompt_template = prompt_template * 10_000
-=======
-        prompt_template = yaml.safe_load(PromptTemplate.from_file(USER_PROMPT_PATH).template)['template']
+
         max_words = num_input_tokens  # User-defined word limit
 
         # Calculate the maximum number of repetitions
@@ -1492,7 +1465,6 @@
 
         # Repeat the prompt
         prompt_template = (prompt_template + ' ') * num_repeats
->>>>>>> 5a926d07
 
         #  Adjust prompt according to desired input tokens
         full_input_prompt = self.adjust_to_exact_tokens(prompt_template, num_input_tokens)
