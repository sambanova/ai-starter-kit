import abc
import base64
import json
import os
import random
import re
import sys
import threading
import time
import uuid
from pathlib import Path
from typing import Any, Dict, List, Optional, Tuple

import yaml

file_location = Path(__file__).parent.resolve()
kit_location = os.path.join(file_location, '../')

import logging
from concurrent.futures import ThreadPoolExecutor, as_completed

import numpy as np
import pandas as pd
import transformers
from dotenv import load_dotenv
from streamlit.runtime.scriptrunner import add_script_run_ctx
from tqdm import tqdm

import benchmarking.src.llmperf.llmperf_utils as llmperf_utils
from benchmarking.src.llmperf import common_metrics
from benchmarking.src.llmperf.llmperf_utils import (
    LLMPerfResults,
    flatten,
    get_tokenizer,
)
from benchmarking.src.llmperf.models import LLMResponse, RequestConfig
from benchmarking.src.llmperf.sambanova_client import llm_request
from benchmarking.utils import CONFIG_PATH

logging.basicConfig(
    level=logging.INFO,
    format='%(asctime)s [%(levelname)s] %(message)s',
    handlers=[logging.StreamHandler(sys.stdout)],
)
logger = logging.getLogger(__name__)
transformers.logging.set_verbosity_error()
load_dotenv('../.env', override=True)

SYSTEM_PROMPT_PATH = os.path.join(file_location, '../prompts/system-prompt_template.yaml')
USER_PROMPT_TEXT_INSTRUCT_PATH = os.path.join(file_location, '../prompts/user-prompt_template-text_instruct.yaml')
USER_PROMPT_VISION_INSTRUCT_PATH = os.path.join(file_location, '../prompts/user-prompt_template-vision_instruct.yaml')


class BasePerformanceEvaluator(abc.ABC):
    def __init__(
        self,
        model_name: str,
        results_dir: str,
        multimodal_image_size: str = 'na',
        user_metadata: Dict[str, Any] = {},
        llm_api: str = 'sncloud',
        use_debugging_mode: bool = False,
        api_variables: Dict[str, str] = {},
        is_stream_mode: bool = True,
        timeout: int = 600,
        config: Dict[str, Any] = {},
    ) -> None:
        # Set kit's config file
        if not config:
            with open(CONFIG_PATH, 'r') as file:
                self.config = yaml.safe_load(file)
        else:
            self.config = config
        self.show_results_in_terminal = self.config['show_results_in_terminal']
        self.multimodal_image_size = multimodal_image_size
        self.model_name = model_name
        self.results_dir = results_dir
        self.user_metadata = user_metadata
        self.num_concurrent_requests: Optional[int] = None
        self.llm_api = llm_api
        self.use_debugging_mode = use_debugging_mode
        self.api_variables = api_variables
        self.is_stream_mode = is_stream_mode
        self.timeout = timeout
        self.tokenizer = get_tokenizer(self.model_name)
        self.stop_event = threading.Event()
        self.ui_progress_bar = None
        self.cli_progress_bar = None
        self.run_uuid = uuid.uuid4()

        # To be set upon saving of results
        self.summary_file_path: Optional[str] = None
        self.individual_responses_file_path: Optional[str] = None

    def get_token_length(self, input_text: str) -> int:
        return len(self.tokenizer.encode(input_text))

    @staticmethod
    def sanitize_file_prefix(prefix: str) -> str:
        """Utility for sanitizing the output file prefix.

        Args:
            prefix (str): Output file prefix

        Returns:
            Sanitized outfile prefix
        """
        outfile_prefix = re.sub(r'[^\w\d-]+', '-', prefix)
        outfile_prefix = re.sub(r'-{2,}', '-', outfile_prefix)
        return outfile_prefix

    @abc.abstractmethod
    def create_output_filename(self, *args: Any, **kwargs: Any) -> str:
        pass

    @abc.abstractmethod
    def run_benchmark(
        self, sampling_params: Dict[str, Any] = {}, *args: Any, **kwargs: Any
    ) -> Tuple[Dict[str, Any], List[LLMResponse]]:
        pass

    @abc.abstractmethod
    def get_token_throughput_latencies(
        self, *args: Any, **kwargs: Any
    ) -> (
        Tuple[Dict[str, Any], List[Tuple[Dict[str, Any], str, RequestConfig]]]
        | Tuple[dict[str, object], List[LLMResponse]]
    ):
        pass

    @abc.abstractmethod
    def build_request_configs(self, *args: Any, **kwargs: Any) -> List[RequestConfig]:
        pass

    @abc.abstractmethod
    def build_prompt(self, *args: Any, **kwargs: Any) -> Tuple[Dict[str, Any], int]:
        pass

    def adjust_to_exact_tokens(self, text: str, target_token_count: int) -> str:
        """Modifies original text to desired number of output tokens based on corresponding tokenizer.
        For smaller outputs, process trims original text.
        For larger outputs, process pads original text with multiple pad tokens.

        Args:
            text (str): text to adjust
            target_token_count (int): number of desired tokens

        Returns:
            str: adjusted text
        """
        # if not Path(tokenized_text_filepath).exists():
        tokens = self.tokenizer.tokenize(text)
        token_count = len(tokens)

        if token_count > target_token_count:
            # Trim the text
            tokens = tokens[: target_token_count - 1]
        elif token_count < target_token_count:
            # Pad the text
            pad_token = self.tokenizer.pad_token if self.tokenizer.pad_token else '<pad>'
            tokens += [pad_token] * (target_token_count - token_count - 1)

        # Convert tokens back to text
        adjusted_text = str(self.tokenizer.convert_tokens_to_string(tokens))

        # Validate token count
        assert len(self.tokenizer.tokenize(adjusted_text)) == (target_token_count - 1), 'Token count mismatch!'

        return adjusted_text

    def send_requests(
        self,
        request_config_batch: List[Any],
        completed_requests: List[Any],
        progress: List[Any],
        start_time: float,
        num_requests: int,
    ) -> None:
        """Sends multiple requests to LLM and collects results

        Args:
            request_config_batch (list): list of request configs for LLM calls
            completed_requests (list): list of completed outputs from requests
            progress (int): progress value
            start_time (float): start time of the process
            num_requests (int): number of total requests
        """
        for request_config in request_config_batch:
            if self.stop_event.is_set():
                logger.info('Stopping request processing in thread due to stop signal.')
                break
            if time.monotonic() - start_time >= self.timeout:
                break
            req_metrics, response_text, request_config = llm_request(request_config, self.tokenizer)

            # Create response object containing metrics, generated text, and corresponding request config
            response_object = LLMResponse(
                metrics=req_metrics,
                response_text=response_text,
                request_config=request_config,
            )
            completed_requests.extend([response_object])
            update_unit = 1
            progress.append(update_unit)

            if self.cli_progress_bar:
                self.cli_progress_bar.update(update_unit)
            if self.ui_progress_bar:
                self.ui_progress_bar(len(progress), num_requests)

    def build_metrics_summary(
        self,
        metrics: List[Dict[str, Any]],
        start_time: float,
        end_time: float,
    ) -> Dict[str, Any]:
        """Builds a summary of metrics from a list of dictionaries.

        This function takes a list of dictionaries, each representing a metric, and a start and end time.
        It filters out any metrics that resulted in an error, calculates descriptive statistics for a
        number of metrics, and records various other metrics such as the number of requests started,
        the error rate and count, the overall throughput, and the number of completed requests.

        Parameters:
        metrics (List[Dict[str, Any]]): A list of dictionaries, each representing a metric.
        start_time (time): The start time of the metrics collection.
        end_time (time): The end time of the metrics collection.

        Returns:
        Dict[str, Any]: A dictionary containing the summary metrics.
        """
        # Create empty metrics summary to be filled and returned
        metrics_summary: Dict[str, Any] = {}

        # Create base df from metrics returned from request responses
        raw_df = pd.DataFrame(metrics)

        # Remove errored requests
        metrics_df = raw_df[raw_df[common_metrics.ERROR_CODE].isna()]

        # Record descriptive statistics for the metrics in the following list
        for metric in [
            common_metrics.TTFT,
            common_metrics.E2E_LAT,
            common_metrics.REQ_OUTPUT_THROUGHPUT,
            common_metrics.NUM_INPUT_TOKENS,
            common_metrics.NUM_OUTPUT_TOKENS,
        ]:
            if self.show_results_in_terminal:
                logger.info(f'Building Client Metrics Summary for metric: {metric}')
            metrics_summary[metric] = {}

            # Get flattened list from metric column in metrics df
            series = pd.Series(list(flatten(metrics_df[metric]))).dropna()

            # Generate statistics for specific metric
            quantiles = series.quantile([0.05, 0.25, 0.5, 0.75, 0.9, 0.95, 0.99]).round(4).to_dict()
            quantiles_reformatted_keys = {}
            for quantile, value in quantiles.items():
                reformatted_key = f'p{int(quantile * 100)}'
                if self.show_results_in_terminal:
                    logger.info(f'    {reformatted_key} = {value}')
                quantiles_reformatted_keys[reformatted_key] = value
            metrics_summary[metric]['quantiles'] = quantiles_reformatted_keys
            series_mean = round(series.mean(), 4)
            metrics_summary[metric]['mean'] = series_mean
            series_min = round(series.min(), 4)
            metrics_summary[metric]['min'] = series_min
            series_max = round(series.max(), 4)
            metrics_summary[metric]['max'] = series_max
            series_std = round(series.std(), 4)
            metrics_summary[metric]['stddev'] = series_std

            if self.show_results_in_terminal:
                logger.info(f'    mean = {series_mean}')
                logger.info(f'    min = {series_min}')
                logger.info(f'    max = {series_max}')
                logger.info(f'    stddev = {series_std}')

        # Record descriptive statistics for the metrics in the following list
        for metric in [
            common_metrics.TTFT_SERVER,
            common_metrics.E2E_LAT_SERVER,
            common_metrics.REQ_OUTPUT_THROUGHPUT_SERVER,
            common_metrics.REQ_OUTPUT_THROUGHPUT_SERVER_FIRST_TEN,
            common_metrics.REQ_OUTPUT_THROUGHPUT_SERVER_FIRST_TEN,
            common_metrics.NUM_INPUT_TOKENS_SERVER,
            common_metrics.NUM_OUTPUT_TOKENS_SERVER,
            common_metrics.ACCEPTANCE_RATE,
        ]:
            if self.show_results_in_terminal:
                logger.info(f'Building Server Metrics Summary for metric: {metric}')
            metrics_summary[metric] = {}

            # Get flattened list from metric column in metrics df
            series = pd.Series(list(flatten(metrics_df[metric]))).dropna()

            # Generate statistics for specific metric
            quantiles = series.quantile([0.05, 0.25, 0.5, 0.75, 0.9, 0.95, 0.99]).round(4).to_dict()
            quantiles_reformatted_keys = {}
            for quantile, value in quantiles.items():
                reformatted_key = f'p{int(quantile * 100)}'
                if self.show_results_in_terminal:
                    logger.info(f'    {reformatted_key} = {value}')
                quantiles_reformatted_keys[reformatted_key] = value
            metrics_summary[metric]['quantiles'] = quantiles_reformatted_keys
            series_mean = round(series.mean(), 4)
            metrics_summary[metric]['mean'] = series_mean
            series_min = round(series.min(), 4)
            metrics_summary[metric]['min'] = series_min
            series_max = round(series.max(), 4)
            metrics_summary[metric]['max'] = series_max
            series_std = round(series.std(), 4)
            metrics_summary[metric]['stddev'] = series_std

            if self.show_results_in_terminal:
                logger.info(f'    mean = {series_mean}')
                logger.info(f'    min = {series_min}')
                logger.info(f'    max = {series_max}')
                logger.info(f'    stddev = {series_std}')

        # Record number of requests started
        metrics_summary[common_metrics.NUM_REQ_STARTED] = len(metrics)

        # Record error count and rate
        error_codes = raw_df[common_metrics.ERROR_CODE].dropna()
        num_errors = len(error_codes)
        metrics_summary[common_metrics.ERROR_RATE] = num_errors / len(metrics) if len(metrics) else 0
        metrics_summary[common_metrics.NUM_ERRORS] = num_errors
        if self.show_results_in_terminal:
            logger.info(f'Number Of Errored Requests: {num_errors}')

        # Record specific error code frequencies
        error_code_frequency = dict(error_codes.value_counts())
        if num_errors:
            if self.show_results_in_terminal:
                logger.error('Error Code Frequency')
                logger.error(error_code_frequency)
        metrics_summary[common_metrics.ERROR_CODE_FREQ] = str(error_code_frequency)

        # Record overall throughput
        overall_output_throughput = round(
            metrics_df[common_metrics.NUM_OUTPUT_TOKENS].sum() / (end_time - start_time),
            4,
        )
        metrics_summary[common_metrics.OUTPUT_THROUGHPUT] = overall_output_throughput
        # Record number of requests completed
        num_completed_requests = len(metrics_df)
        num_completed_requests_per_min = round(num_completed_requests / (end_time - start_time) * 60, 4)

        if self.show_results_in_terminal:
            logger.info(f'Overall Output Throughput: {overall_output_throughput}')
            logger.info(f'Number Of Completed Requests: {num_completed_requests}')
        if self.num_concurrent_requests:
            if self.show_results_in_terminal:
                logger.info(f'Number Of Concurrent Requests: {self.num_concurrent_requests}')
        if self.show_results_in_terminal:
            logger.info(f'Completed Requests Per Minute: {num_completed_requests_per_min}')

        metrics_summary[common_metrics.NUM_COMPLETED_REQUESTS] = num_completed_requests
        metrics_summary[common_metrics.COMPLETED_REQUESTS_PER_MIN] = num_completed_requests_per_min

        return metrics_summary

    def save_results(
        self,
        filename: str,
        summary: Dict[str, Any],
        individual_responses: (
            List[LLMResponse]
            | List[Tuple[Dict[str, Any], str, RequestConfig]]
            | Tuple[Dict[str, object], List[LLMResponse]]
        ),
    ) -> None:
        """Save the performance evaluation results to a file.

        Args:
            filename (str): The base name of the file to save the results to.
            summary (dict): A dictionary containing the summary of the performance evaluation.
            individual_responses (list): A list of individual responses from the performance evaluation.
            save_response_texts (bool): Whether to save the llm output text to an output file.

        Returns:
            None

        Raises:
            ValueError: If the results directory does not exist or is not a directory.
        """
        summary_filename = f'{filename}_summary'
        individual_responses_filename = f'{filename}_individual_responses'

        # Update to metadata.
        summary.update(self.user_metadata)

        results = LLMPerfResults(name=summary_filename, metadata=summary)
        results_dir = Path(self.results_dir)
        if not results_dir.exists():
            results_dir.mkdir(parents=True)
        elif not results_dir.is_dir():
            raise ValueError(f'{results_dir} is not a directory')

        # Save summary results
        try:
            self.summary_file_path = f'{results_dir}/{summary_filename}.json'
            with open(self.summary_file_path, 'w') as f:
                json.dump(results.to_dict(), f, indent=4, default=str)
        except Exception as e:
            logger.error(results.to_dict())
            raise e

        # Save individual response results
        try:
            self.individual_responses_file_path = f'{results_dir}/{individual_responses_filename}.json'

            response_metrics = [
                response.metrics for response in individual_responses if isinstance(response, LLMResponse)
            ]
            with open(self.individual_responses_file_path, 'w') as f:
                json.dump(response_metrics, f, indent=4)
        except Exception as e:
            logger.error(individual_responses)
            raise e

    def stop_benchmark(self) -> None:
        """Stops the benchmarking process by setting the stop event."""
        self.stop_event.set()
        logger.info('Benchmarking process has been stopped.')

    def get_image(self, image_location: str = '') -> str:
        """Utility function for encoding an image to base64.

        Args:
            image_location (str, optional): Image location path. Defaults to ''.

        Returns:
            str: Encoded image in base64 format
        """
        if len(image_location) == 0:
            image_location = llmperf_utils.LVLM_IMAGE_PATHS[self.multimodal_image_size]
            image_location = os.path.join(kit_location, image_location)
        with open(image_location, 'rb') as image_file:
            encoded_image = base64.b64encode(image_file.read()).decode('utf-8')
        return encoded_image


class CustomPerformanceEvaluator(BasePerformanceEvaluator):
    def __init__(
        self,
        num_concurrent_requests: int,
        input_file_path: str,
        save_response_texts: bool = False,
        *args: Any,
        **kwargs: Any,
    ) -> None:
        super().__init__(*args, **kwargs)
        self.num_concurrent_requests = num_concurrent_requests
        self.file_name = os.path.basename(input_file_path)
        self.dataset = self.read_dataset(input_file_path)
        self.prompt_key = list(self.dataset[0].keys())[0]
        self.img_path_key = None
        if len(list(self.dataset[0].keys())) == 2:
            self.img_path_key = list(self.dataset[0].keys())[1]
        self.save_response_texts = save_response_texts

    @staticmethod
    def read_dataset(input_file_path: str) -> List[Dict[str, Any]]:
        """Utility function for reading in the `.jsonl` file provided by the user for custom dataset evaluation.

        Args:
            input_file_path (str): The absolute file path of the input file provided by the user

        Returns:
            List[Dict]: A list of json objects (python dictionaries) containing the individual prompts the user wants
            to evaluate on
        """
        with open(input_file_path, 'r') as file:
            data = [json.loads(line) for line in file]

        # check if dataframe headers contain 'prompt'
        if not all([list(d.keys())[0] == 'prompt' for d in data]):
            raise ValueError(
                'All rows in input file must contain the same first column name "prompt" \
                and its respective text value'
            )

        # check if dataframe headers contain 'img_path' if there are two columns
        if all([len(list(d.keys())) == 2 for d in data]):
            if not all([list(d.keys())[1] == 'image_path' for d in data]):
                raise ValueError(
                    'If input file has two columns, all rows in input file must contain \
                    the same second column name "image_path" and its respective text value'
                )
            if any([d['image_path'].startswith('http') for d in data]):
                raise ValueError('Urls are not supported for image_path. Please provide local image paths.')
        # check if there are more than two columns
        elif any([len(list(d.keys())) > 2 for d in data]):
            raise ValueError('Input file can not contain more then two columns.')

        return data

    def create_output_filename(self) -> str:
        """Utility for creating a unique filename for a custom benchmarking experiment with a dataset.

        Returns:
            str: Filename for the custom benchmark run.
        """
        generation_mode = ''
        if self.is_stream_mode:
            generation_mode = 'stream'

        output_file_name = f'custom_{self.model_name}_{self.file_name}_\
            {self.num_concurrent_requests}_{generation_mode}_{self.run_uuid}'
        return self.sanitize_file_prefix(output_file_name)

    def save_results(
        self,
        filename: str,
        summary: Dict[str, Any],
        individual_responses: (
            List[LLMResponse]
            | List[Tuple[Dict[str, Any], str, RequestConfig]]
            | Tuple[Dict[str, object], List[LLMResponse]]
        ),
    ) -> None:
        """Save the performance evaluation results to a file, and completion texts if save_response_text condition is
        setup as True

        Args:
            filename (str): The base name of the file to save the results to.
            summary (Dict[str, Any]): A dictionary containing the summary of the performance evaluation.
            individual_responses (List[LLMResponse]): A list of individual responses from the performance evaluation.

        Raises:
            e: if an error happens when creating the output file related to prompts and completions, an error will be
            raised
        """

        super().save_results(filename, summary, individual_responses)

        # If specified, save the llm responses to output file
        if self.save_response_texts:
            # Create response texts file name
            response_texts_file_name = f'{filename}_response_texts'
            results_dir = Path(self.results_dir)

            # Save response texts
            try:
                self.response_texts_file_path = f'{results_dir}/{response_texts_file_name}.jsonl'
                with open(self.response_texts_file_path, 'w') as f:
                    for response in individual_responses:
                        if isinstance(response, LLMResponse):
                            output_json = {
                                'prompt': response.request_config.prompt_tuple[0],
                                'completion': str(response.response_text),
                            }
                            f.write(json.dumps(output_json))
                            f.write('\n')
            except Exception as e:
                logger.error('ERROR SAVING LLM OUTPUTS')
                raise e

    def run_benchmark(
        self, sampling_params: Dict[str, Any] = {}, *args: Any, **kwargs: Any
    ) -> Tuple[Dict[str, Any], List[LLMResponse]]:
        """Run a benchmark test for the specified LLM using a custom dataset provided by the user.

        Args:
            sampling_params (Dict[str, Any]): The sampling parameters in JSON format.

        Returns:
            None
        """
        self.cli_progress_bar = tqdm(total=len(self.dataset), desc='Running Requests')
        self.ui_progress_bar = kwargs.get('progress_bar', None)

        # Calculate performance metrics individually and summary
        summary, individual_responses = self.get_token_throughput_latencies(
            sampling_params=sampling_params,
        )

        # Save benchmarking results to the specified results directory, it it exists
        if self.results_dir:
            filename = self.create_output_filename()
            self.save_results(
                filename,
                summary,
                individual_responses,
            )
        return summary, individual_responses

    def get_token_throughput_latencies(
        self, sampling_params: Dict[str, Any]
    ) -> Tuple[dict[str, Any], List[LLMResponse]]:
        """This function is used to measure the token throughput and latencies.

        Args:
            sampling_params (Dict[str, Any]): A dictionary containing the parameters for sampling.

        Returns:
            Tuple[Dict[str, Any], List[Dict[str, Any]]]: A tuple containing metadata and completed requests.

        Raises:
            Exception: If an unexpected error happens when executing requests.

        Note:
            This function uses threading to send requests concurrently. It splits the total request count evenly among
            the threads. If there is a remainder, it assigns one extra request to the first threads.
        """
        # random.seed(11111)

        request_configs = self.build_request_configs(
            sampling_params,
        )

        # Get batch size details
        total_request_count = len(request_configs)
        request_config_batches: List[List[RequestConfig]] = []

        if self.num_concurrent_requests:
            requests_per_thread = total_request_count // self.num_concurrent_requests
            remainder = total_request_count % self.num_concurrent_requests

            idx = 0
            # Create batches of requests for each concurrent request
            for concurrent_requests in range(self.num_concurrent_requests):
                num_requests_for_thread = requests_per_thread + (1 if concurrent_requests < remainder else 0)
                request_config_batch = request_configs[idx : idx + num_requests_for_thread].copy()
                idx = idx + num_requests_for_thread
                request_config_batches.append(request_config_batch)

        # Execute requests concurrently
        llm_responses: List[LLMResponse] = []
        progress: List[Any] = []

        start_time = time.monotonic()
        # Use ThreadPoolExecutor to handle threads
        with ThreadPoolExecutor(max_workers=self.num_concurrent_requests) as executor:
            # Store futures for the tasks
            futures = []

            for request_config_batch in request_config_batches:
                if self.stop_event.is_set():
                    logger.info('Stopping task submission due to stop signal.')
                    break

                # Submit the task to the executor
                future = executor.submit(
                    self.send_requests,
                    request_config_batch,
                    llm_responses,
                    progress,
                    start_time,
                    total_request_count,
                )
                futures.append(future)
                for t in executor._threads:
                    add_script_run_ctx(t)

            # Wait for all tasks to complete
            for future in as_completed(futures):
                try:
                    # Retrieve result if needed
                    future.result()
                except Exception as e:
                    logger.error(f'Error occurred in a thread: {e}')

        if self.stop_event.is_set():
            logger.info('Benchmarking process terminated early due to stop signal.')
            return {}, []

        # Error handling
        error_codes = [llm_response.metrics['error_code'] for llm_response in llm_responses]

        if not any([pd.isnull(error_code) for error_code in error_codes]):
            unique_error_codes = list(
                set(
                    [
                        llm_response.metrics['error_code']
                        for llm_response in llm_responses
                        if not pd.isnull(llm_response.metrics['error_code'])
                    ]
                )
            )
            unique_error_msgs = list(
                set(
                    [
                        llm_response.metrics['error_msg']
                        for llm_response in llm_responses
                        if not pd.isnull(llm_response.metrics['error_code'])
                    ]
                )
            )
            nl = '\n'
            raise Exception(
                f"""Unexpected error happened when executing requests:\
                {nl}{f'{nl}'.join([f'- {error_code}' for error_code in unique_error_codes])}\
                {nl}Additional messages:{nl}{f'{nl}'.join([f'- {error_msg}' for error_msg in unique_error_msgs])}"""
            )

        end_time = time.monotonic()
        logger.info('Tasks Executed!')
        logger.info(f'Benchmarking results obtained for model {self.model_name} queried with the {self.llm_api} API.')
        results = self.build_metrics_summary(
            metrics=[response.metrics for response in llm_responses],
            start_time=start_time,
            end_time=end_time,
        )

        metadata = {
            'model': self.model_name,
            'num_concurrent_requests': self.num_concurrent_requests,
            'results': results,
            'request_count': len(self.dataset),
            'sampling_params': sampling_params,
        }

        return metadata, llm_responses

    def build_request_configs(self, sampling_params: Dict[str, Any]) -> List[RequestConfig]:
        """Builds a list of request configs for the LLM API. This method iterates through the provided dataset and
        builds a RequestConfig object for each data point. The RequestConfig object contains the necessary information
        to send a request to the LLM API, including the model name, prompt, sampling parameters, LLM API endpoint,
        generation mode, and number of concurrent requests. The method returns a list of these RequestConfig objects.

        Args:
            sampling_params (Dict[str, Any]): A dictionary of sampling parameters to be passed into the RequestConfig
            constructor.

        Returns:
            List[RequestConfig]: A list of RequestConfig objects, each representing a request to the LLM API.
        """
        # Empty list to be filled with valid request configs and then returned
        request_configs = []

        # Iterate through data points and build a request config for each
        for request_idx, data_point in enumerate(self.dataset):
            # Make raw prompt dictionary
            raw_prompt = {'name': 'custom_prompt', 'template': data_point[self.prompt_key]}

            # Apply prompt templating to get final prompt to send to LLM API along with tokenized prompt length
            prompt_tuple = self.build_prompt(raw_prompt=raw_prompt)

            # Image to be sent in LLM request if exists
            image = None
            if self.img_path_key:
                image = self.get_image(data_point[self.img_path_key])

            request_config = RequestConfig(
                request_idx=request_idx,
                model=self.model_name,
                prompt_tuple=prompt_tuple,
                image=image,
                sampling_params=sampling_params,
                llm_api=self.llm_api,
                use_debugging_mode=self.use_debugging_mode,
                api_variables=self.api_variables,
                is_stream_mode=self.is_stream_mode,
                num_concurrent_requests=self.num_concurrent_requests,
            )

            request_configs.append(request_config)

        return request_configs

    def build_prompt(self, raw_prompt: Dict[str, Any]) -> Tuple[Dict[str, Any], int]:
        """Builds an input prompt from the given raw prompt by applying prompt templating based on the model type.

        Args:
        - raw_prompt (Dict[str, Any]): The raw input prompt dictionary to be used in building a processed input prompt.

        Returns:
        - A tuple containing the raw prompt dictionary and the token length of the prompt.

        Description:
        This method builds a prompt for the given raw prompt based on the model type.
        The method returns a tuple containing the raw prompt and the token length of the prompt.
        """

<<<<<<< HEAD
        prefix_prompt = (
            'You are a helpful assistant that provides concise and helpful assistance on a variety of subjects. Ask: '
        )
        prompt_text = prefix_prompt + raw_prompt['template']

        # Output prompt
        custom_prompt = raw_prompt
        custom_prompt['template'] = prompt_text
=======
        return (raw_prompt, self.get_token_length(raw_prompt['template']))
>>>>>>> acffe6ff



class SyntheticPerformanceEvaluator(BasePerformanceEvaluator):
    def __init__(
        self,
        num_concurrent_requests: int,
        use_multiple_prompts: bool = False,
        save_response_texts: bool = False,
        *args: Any,
        **kwargs: Any,
    ) -> None:
        super().__init__(*args, **kwargs)
        self.num_concurrent_requests = num_concurrent_requests
        self.use_multiple_prompts = use_multiple_prompts
        self.save_response_texts = save_response_texts

    def load_prompts(self, prompts_file_path: str) -> Any:
        """Loads prompts from yaml file.

        Raises:
            ValueError: Validates if entries have the right structure.
            ValueError: Validates performance level entry values

        Returns:
            Dict[Dict[str, Any]]: List of dictionaries containing the name, performance level
            and text template of each prompt.
        """
        with open(prompts_file_path, 'r') as file:
            data = yaml.safe_load(file)

        valid_prompt_structure = ['name', 'template']

        # Validate the structure of the default prompt
        for prompt in data.get('default_prompt', []):
            if not all(key in prompt for key in valid_prompt_structure):
                raise ValueError(
                    f'Invalid prompt structure: {prompt}.\
                    It must include the fields {valid_prompt_structure}.'
                )

        # Validate the structure of the multiple prompts
        for prompt in data.get('multiple_prompts', []):
            if not all(key in prompt for key in valid_prompt_structure):
                raise ValueError(
                    f'Invalid prompt structure: {prompt}.\
                    It must include the fields {valid_prompt_structure}.'
                )

        return data

    def create_output_filename(self, num_input_tokens: int, num_output_tokens: int) -> str:
        """Utility for creating a unique filename for a synthetic benchmarking experiment given user specified params.

        Returns:
            str: Filename for the synthetic benchmark run.
        """
        generation_mode = ''
        if self.is_stream_mode:
            generation_mode = 'stream'

        multimodal_suffix = ''
        if self.multimodal_image_size != 'na':
            multimodal_suffix = f'_multimodal_{self.multimodal_image_size}'

        output_file_name = (
            f'synthetic_{self.user_metadata["model_idx"]}_{self.model_name}{multimodal_suffix}_{num_input_tokens}'
            f'_{num_output_tokens}_{self.num_concurrent_requests}_{generation_mode}_{self.run_uuid}'
        )

        return self.sanitize_file_prefix(output_file_name)

    def save_results(
        self,
        filename: str,
        summary: Dict[str, Any],
        individual_responses: (
            List[LLMResponse]
            | List[Tuple[Dict[str, Any], str, RequestConfig]]
            | Tuple[Dict[str, object], List[LLMResponse]]
        ),
    ) -> None:
        """Save the performance evaluation results to a file, and completion texts if save_response_text condition is
        setup as True

        Args:
            filename (str): The base name of the file to save the results to.
            summary (Dict[str, Any]): A dictionary containing the summary of the performance evaluation.
            individual_responses (List[LLMResponse]): A list of individual responses from the performance evaluation.

        Raises:
            e: if an error happens when creating the output file related to prompts and completions, an error will be
            raised
        """

        super().save_results(filename, summary, individual_responses)

        # If specified, save the llm responses to output file
        if self.save_response_texts:
            # Create response texts file name
            response_texts_file_name = f'{filename}_response_texts'
            results_dir = Path(self.results_dir)

            # Save response texts
            try:
                self.response_texts_file_path = f'{results_dir}/{response_texts_file_name}.jsonl'
                with open(self.response_texts_file_path, 'w') as f:
                    for response in individual_responses:
                        if isinstance(response, LLMResponse):
                            output_json = {
                                'prompt': response.request_config.prompt_tuple[0],
                                'completion': str(response.response_text),
                            }
                            f.write(json.dumps(output_json))
                            f.write('\n')
            except Exception as e:
                logger.error('ERROR SAVING LLM OUTPUTS')
                raise e

    def run_benchmark(
        self, sampling_params: Dict[str, Any] = {}, *args: Any, **kwargs: Any
    ) -> Tuple[Dict[str, Any], List[LLMResponse]]:
        """Run a benchmark test for the specified LLM using synthetically generated data.

        Args:
            num_input_tokens (int): The number of input tokens to be sent.
            num_output_tokens (int): The number of output tokens to be received.
            num_requests (int): The number of requests to be made.
            sampling_params (str): The sampling parameters in JSON format.

        Raises:
            ValueError: If the number of input tokens is less than 40.

        Returns:
            summary (dict): structure with performance metrics and stats for the run
            individual_responses (tuple): list of performance metrics per request
        """
        num_input_tokens = kwargs.get('num_input_tokens', 1000)
        num_output_tokens = kwargs.get('num_output_tokens', 10)
        num_requests = kwargs.get('num_requests', 1)

        self.cli_progress_bar = tqdm(total=num_requests, desc='Running Requests')
        self.ui_progress_bar = kwargs.get('progress_bar', None)

        if num_input_tokens < 40:
            raise ValueError(
                'The minimum number of input tokens that will be sent is 40 because of the prompting logic right now'
            )

        # Calculate performance metrics individually and summary
        summary, individual_responses = self.get_token_throughput_latencies(
            num_input_tokens=num_input_tokens,
            num_output_tokens=num_output_tokens,
            num_requests=num_requests,
            sampling_params=sampling_params,
        )

        if self.results_dir:
            filename = self.create_output_filename(num_input_tokens, num_output_tokens)
            self.save_results(filename, summary, individual_responses)

        return summary, individual_responses

    def add_metric_after_key(
        self,
        metrics_dict: Dict[str, Any],
        new_key: str,
        new_value: float,
        after_key: str,
    ) -> Dict[str, Any]:
        """Adds a new metric (dict key and value) to a dict after an specific key

        Args:
            metrics_dict (dict): dictionary to add new metric
            new_key (str): new key
            new_value (float): new value for key
            after_key (str): key for reference to add new key after

        Returns:
            dict: dictionary with new key and value added
        """

        # Create a new dictionary
        new_metrics_dict = {}

        for key, value in metrics_dict.items():
            # Copy the key-value pair to the new dictionary
            new_metrics_dict[key] = value

            # Check if this is the key after which to insert the new key-value pair
            if key == after_key:
                new_metrics_dict[new_key] = new_value

        return new_metrics_dict

    def calculate_switching_time(self, llm_responses: list[LLMResponse]) -> list[LLMResponse]:
        """Logic to calculate switching time. Based on the first request TTFT,
        if this value is significantly larger (more than 3 standard deviations) than the average TTFT
        of the rest requests, then switching time will be the difference between first TTFT
        and average of the coming TTFTs.

        Args:
            llm_responses (list[LLMResponse]): list of LLMResponse objects

        Returns:
            list[LLMResponse]: list of LLMResponse objects including switching time
        """
        # collect necessary information for switching time calculation
        responses_ttfts = []

        for llm_response in llm_responses:
            if pd.isnull(llm_response.metrics['error_code']):
                request_idx = llm_response.request_config.request_idx
                start_time = llm_response.metrics['start_time']
                server_ttft_s = llm_response.metrics['server_ttft_s']
                responses_ttfts.append(
                    {
                        'request_idx': request_idx,
                        'start_time': start_time,
                        'server_ttft_s': server_ttft_s,
                    }
                )

        df_valid_responses = pd.DataFrame(responses_ttfts)

        # transforming str to date time for sorting
        df_valid_responses['start_time'] = pd.to_datetime(df_valid_responses['start_time'])
        df_valid_responses = df_valid_responses.sort_values(by=['start_time'])

        # initialize a column for the switching time
        df_valid_responses['server_switching_time'] = None

        # check server ttft in case metric is not coming in response
        if df_valid_responses['server_ttft_s'].notna().all():
            # calculate switching time
            first_ttft = df_valid_responses['server_ttft_s'].iloc[0]
            mean_ttft = df_valid_responses['server_ttft_s'].iloc[1:].mean()
            std_ttft = df_valid_responses['server_ttft_s'].iloc[1:].std()
            std_ttft = 1e-16 if np.isnan(std_ttft) else std_ttft

            switching_time = first_ttft - mean_ttft
            outlier_switching_time = None

            if switching_time > (mean_ttft + 3 * std_ttft):
                outlier_switching_time = switching_time
                df_valid_responses['server_switching_time'].iloc[0] = outlier_switching_time

        # assign switching time back to request object
        for llm_response in llm_responses:
            metrics = llm_response.metrics

            if llm_response.request_config.request_idx == df_valid_responses.head(1)['request_idx'].values[0]:
                server_switching_time = df_valid_responses.head(1)['server_switching_time'].values[0]
            else:
                server_switching_time = None

            llm_response.metrics = self.add_metric_after_key(
                metrics,
                new_key='server_switching_time',
                new_value=server_switching_time,
                after_key=common_metrics.TTFT_SERVER,
            )

        return llm_responses

    def get_token_throughput_latencies(
        self,
        num_input_tokens: int,
        num_output_tokens: int,
        num_requests: int,
        sampling_params: Dict[str, Any],
    ) -> Tuple[dict[str, Any], List[LLMResponse]]:
        """This function runs a token benchmark for the given model and API,
        measuring the throughput and latencies for the specified number of input and output tokens,
        and the specified number of requests.

        Args:
            num_input_tokens (int): The user specified number of input tokens.
            num_output_tokens (int): The user specified number of output tokens.
            num_requests (int): The user specified number of requests to run.
            sampling_params (dict): User specified sampling parameters for generation.

        Returns:
            metadata (dict): A dictionary containing the results of the benchmark,
                            including the model name, number of concurrent requests,
                            results, number of input tokens, number of output tokens,
                            and additional sampling parameters.
            completed_requests (list): A list of completed requests.

        Raises:
            Exception: If an unexpected error occurs during the execution of requests.
        """
        # random.seed(11111)

        # Build the request config objects that are to be sent to the LLM API endpoint
        request_configs = self.build_request_configs(num_requests, num_input_tokens, num_output_tokens, sampling_params)

        # Get the request counts in order to place them into threads to be executed in batches
        total_request_count = len(request_configs)
        request_config_batches: List[List[RequestConfig]] = []

        if self.num_concurrent_requests:
            requests_per_thread = (total_request_count) // self.num_concurrent_requests
            remainder = (total_request_count) % self.num_concurrent_requests

            idx = 0
            # Create batches of requests for each concurrent request
            for concurrent_requests in range(self.num_concurrent_requests):
                num_requests_for_thread = requests_per_thread + (1 if concurrent_requests < remainder else 0)
                request_config_batch = request_configs[idx : idx + num_requests_for_thread].copy()
                idx += num_requests_for_thread
                request_config_batches.append(request_config_batch)

        # Execute requests concurrently
        llm_responses: List[LLMResponse] = []
        progress: List[Any] = []

        start_time = time.monotonic()
        # Use ThreadPoolExecutor to handle threads
        with ThreadPoolExecutor(max_workers=self.num_concurrent_requests) as executor:
            # Store futures for the tasks
            futures = []

            for request_config_batch in request_config_batches:
                if self.stop_event.is_set():
                    logger.info('Stopping task submission due to stop signal.')
                    break
                # Submit the task to the executor
                future = executor.submit(
                    self.send_requests,
                    request_config_batch,
                    llm_responses,
                    progress,
                    start_time,
                    num_requests,
                )
                futures.append(future)
                for t in executor._threads:
                    add_script_run_ctx(t)

            # Wait for all tasks to complete
            for future in as_completed(futures):
                try:
                    # Retrieve result if needed
                    future.result()
                except Exception as e:
                    logger.error(f'Error occurred in a thread: {e}')

        if self.stop_event.is_set():
            logger.info('Benchmarking process terminated early due to stop signal.')
            return {}, []

        # Error handling
        error_codes = [llm_response.metrics['error_code'] for llm_response in llm_responses]

        if not any([pd.isnull(error_code) for error_code in error_codes]):
            unique_error_codes = list(
                set(
                    [
                        llm_response.metrics['error_code']
                        for llm_response in llm_responses
                        if not pd.isnull(llm_response.metrics['error_code'])
                    ]
                )
            )
            unique_error_msgs = list(
                set(
                    [
                        llm_response.metrics['error_msg']
                        for llm_response in llm_responses
                        if not pd.isnull(llm_response.metrics['error_code'])
                    ]
                )
            )
            nl = '\n'
            raise Exception(
                f"""Unexpected error happened when executing requests:\
                {nl}{f'{nl}'.join([f'- {error_code}' for error_code in unique_error_codes])}\
                {nl}Additional messages:{nl}{f'{nl}'.join([f'- {error_msg}' for error_msg in unique_error_msgs])}"""
            )

        # Capture end time and notify user
        end_time = time.monotonic()
        logger.info('Tasks Executed!')
        logger.info(f'Benchmarking results obtained for model {self.model_name} queried with the {self.llm_api} API.')

        # Calculate switching time
        llm_responses = self.calculate_switching_time(llm_responses)

        # Build a metrics summary for the results of the benchmarking run
        results = self.build_metrics_summary(
            metrics=[response.metrics for response in llm_responses],
            start_time=start_time,
            end_time=end_time,
        )

        # Construct metadata payload to be returned
        metadata = {
            'model': self.model_name,
            'num_concurrent_requests': self.num_concurrent_requests,
            'results': results,
            'num_input_tokens': num_input_tokens,
            'num_output_tokens': num_output_tokens,
            'additional_sampling_params': sampling_params,
        }

        return metadata, llm_responses

    def select_raw_prompts(self, raw_prompts: List[Dict[str, Any]], num_requests: int) -> List[Dict[str, Any]]:
        """Selects prompts randomly

        Args:
            num_requests (int): Number of requests to be generated

        Returns:
            List[Dict[str,Any]]: List of randomly selected prompts
        """

        random_selected_prompts = random.choices(raw_prompts, k=num_requests)
        assert len(random_selected_prompts) == num_requests, 'Number of selected prompts \
            does not match the requested count'
        return random_selected_prompts

    def build_request_configs(
        self,
        num_requests: int,
        input_token_count: int,
        output_token_count: int,
        sampling_params: Dict[str, Any],
    ) -> List[RequestConfig]:
        """Builds a list of request configuration objects used to send requests to the LLM. It iterates through the
        specified number of requests, builds an input prompt for each request, updates the sampling parameters with
        the maximum number of tokens to generate, and then creates the request configuration object. The request
        configurations are then returned as a list.

        Args:
            num_requests (int): The number of request configurations to build.
            input_token_count (int): The number of input tokens to use when building the prompt.
            output_token_count (int): The number of output tokens each request should return.
            sampling_params (dict): A dictionary of sampling parameters for the LLM.

        Returns:
            List[RequestConfig]: A list of request configurations, each containing the model name, prompt, sampling
            parameters, LLM API, generation mode, and number of concurrent requests.
        """
        # Empty list to be filled with valid request configs and then returned
        request_configs = []
        # Instantiate image variable
        image = None

        # If not using multiple prompts
        if not self.use_multiple_prompts:
            # Load prompts based on the model type
            if self.multimodal_image_size == 'na':
                # Read prompt for text-instruct model
                prompts_data = self.load_prompts(USER_PROMPT_TEXT_INSTRUCT_PATH)
                raw_prompt = prompts_data['default_prompt'][0]

            else:
                # Read prompt for vision-instruct model
                prompts_data = self.load_prompts(USER_PROMPT_VISION_INSTRUCT_PATH)
                raw_prompt = prompts_data['default_prompt'][0]
                image = self.get_image()

            # Build input text prompt to be sent in LLM request
            prompt_tuple = self.build_prompt(raw_prompt, input_token_count)

            # Iterate through data points and build a request config for each
            for request_idx in range(num_requests):
                # Add generic max tokens parameter to `sampling_params` dictionary
                updated_sampling_params = {
                    'max_tokens_to_generate': output_token_count,
                }
                updated_sampling_params.update(sampling_params)

                # Create request config object
                request_config = RequestConfig(
                    request_idx=request_idx,
                    model=self.model_name,
                    prompt_tuple=prompt_tuple,
                    image=image,
                    sampling_params=updated_sampling_params,
                    llm_api=self.llm_api,
                    use_debugging_mode=self.use_debugging_mode,
                    api_variables=self.api_variables,
                    is_stream_mode=self.is_stream_mode,
                    num_concurrent_requests=self.num_concurrent_requests,
                )

                request_configs.append(request_config)

        # If using multiple prompts
        else:
            if self.multimodal_image_size != 'na':
                raise ValueError(
                    'Multiple prompts are not supported for multimodal models. '
                    'Please set use_multiple_prompts to False.'
                )

            # Load text-instruct prompts
            with open(USER_PROMPT_TEXT_INSTRUCT_PATH, 'r') as file:
                prompts_data = yaml.safe_load(file)
            raw_prompts = prompts_data['multiple_prompts']

            # Select text prompts randomly equal to the number of requests
            selected_raw_prompts = self.select_raw_prompts(raw_prompts, num_requests)

            # Build input prompt to be sent in LLM request
            # Iterate through data points and build a request config for each
            for request_idx, raw_prompt in enumerate(selected_raw_prompts):
                prompt_tuple = self.build_prompt(raw_prompt, input_token_count)

                updated_sampling_params = {'max_tokens_to_generate': output_token_count}
                updated_sampling_params.update(sampling_params)

                request_config = RequestConfig(
                    request_idx=request_idx,
                    model=self.model_name,
                    prompt_tuple=prompt_tuple,
                    image=image,
                    sampling_params=updated_sampling_params,
                    llm_api=self.llm_api,
                    api_variables=self.api_variables,
                    is_stream_mode=self.is_stream_mode,
                    num_concurrent_requests=self.num_concurrent_requests,
                )

                request_configs.append(request_config)

        return request_configs

    def build_prompt(self, prompt_dict: Dict[str, Any], num_input_tokens: int) -> Tuple[Dict[str, Any], int]:
        """Synthesizes an input prompt for the LLM to be queried. This prompt is created by repeating a prompt_template
        multiple times to reach a user set input_token_count.

        Args:
            prompt_dict (Dict[str, Any]): The raw input prompt dictionary to be used in building a processed input
            prompt.
            num_input_tokens (int): The user specified length of the input prompt.

        Returns:
            Tuple[str, int]: A tuple containing the generated prompt and its length in tokens.
        """

        max_words = num_input_tokens  # User-defined word limit

        # Calculate the maximum number of repetitions
        num_repeats = max(1, max_words // len(prompt_dict['template'].split()) + 1)

        # Repeat the prompt
        repeated_prompt_text = (prompt_dict['template'] + ' ') * num_repeats

        # Adjust prompt according to desired input tokens
        full_input_prompt_text = self.adjust_to_exact_tokens(repeated_prompt_text, num_input_tokens)

        # Output prompt
        adjusted_prompt = prompt_dict
        adjusted_prompt['template'] = full_input_prompt_text

        return (adjusted_prompt, self.get_token_length(full_input_prompt_text))


class RealWorkLoadPerformanceEvaluator(SyntheticPerformanceEvaluator):
    def __init__(
        self,
        qps: float,
        qps_distribution: str = 'constant',
        num_concurrent_requests: int = 0,
        *args: Any,
        **kwargs: Any,
    ) -> None:
        super().__init__(num_concurrent_requests, *args, **kwargs)
        self.qps = qps
        self.qps_distribution = qps_distribution

    def create_output_filename(self, num_input_tokens: int, num_output_tokens: int) -> str:
        """Utility for creating a unique filename for a synthetic benchmarking experiment given user specified params.

        Returns:
            str: Filename for the synthetic benchmark run.
        """
        generation_mode = ''
        if self.is_stream_mode:
            generation_mode = 'stream'

        multimodal_suffix = ''
        if self.multimodal_image_size != 'na':
            multimodal_suffix = f'_multimodal_{self.multimodal_image_size}'

        output_file_name = (
            f'realworkload_{self.user_metadata["model_idx"]}_{self.model_name}{multimodal_suffix}_{num_input_tokens}'
            f'_{num_output_tokens}_{self.qps}_{self.qps_distribution}_{generation_mode}_{self.run_uuid}'
        )

        return self.sanitize_file_prefix(output_file_name)

    def _get_wait_time(self) -> float:
        mean_wait = 1 / self.qps
        if self.qps_distribution == 'exponential':
            wait = random.expovariate(1 / mean_wait)
        elif self.qps_distribution == 'uniform':
            wait = random.uniform(0, 2 * mean_wait)
        elif self.qps_distribution == 'constant':
            wait = mean_wait
        else:
            raise ValueError(
                f'Unknown distribution {self.qps_distribution}. \
                Possible values: constant, uniform, exponential.'
            )
        return wait

    def get_token_throughput_latencies(
        self,
        num_input_tokens: int,
        num_output_tokens: int,
        num_requests: int,
        sampling_params: Dict[str, Any],
    ) -> Tuple[dict[str, Any], List[LLMResponse]]:
        """This function runs a token benchmark for the given model and API,
        measuring the throughput and latencies for the specified number of input and output tokens,
        and the specified number of requests.

        Args:
            qps (float): Queries per second to be sent to the LLM API.
            qps_distribution (str): Distribution name of queries per second.
            num_input_tokens (int): The user specified number of input tokens.
            num_output_tokens (int): The user specified number of output tokens.
            num_requests (int): The user specified number of requests to run.
            sampling_params (dict): User specified sampling parameters for generation.

        Returns:
            metadata (dict): A dictionary containing the results of the benchmark,
                            including the model name, number of concurrent requests,
                            results, number of input tokens, number of output tokens,
                            and additional sampling parameters.
            completed_requests (list): A list of completed requests.

        Raises:
            Exception: If an unexpected error occurs during the execution of requests.
        """
        # random.seed(11111)

        # Build the request config objects that are to be sent to the LLM API endpoint
        request_configs = self.build_request_configs(num_requests, num_input_tokens, num_output_tokens, sampling_params)

        # Execute requests concurrently
        llm_responses: List[LLMResponse] = []
        progress: List[Any] = []

        start_time = time.monotonic()
        # Use ThreadPoolExecutor to handle threads
        with ThreadPoolExecutor(max_workers=10000) as executor:
            # Store futures for the tasks
            futures = []

            for request_config in request_configs:
                if self.stop_event.is_set():
                    logger.info('Stopping task submission due to stop signal.')
                    break

                # Submit the task to the executor
                future = executor.submit(
                    self.send_requests,
                    [request_config],
                    llm_responses,
                    progress,
                    start_time,
                    num_requests,
                )
                futures.append(future)
                for t in executor._threads:
                    add_script_run_ctx(t)

                # Get wait time based on the distribution
                wait_time = self._get_wait_time()
                time.sleep(wait_time)

            # Wait for all tasks to complete
            for future in as_completed(futures):
                try:
                    # Retrieve result if needed
                    future.result()
                except Exception as e:
                    logger.error(f'Error occurred in a thread: {e}')

        if self.stop_event.is_set():
            logger.info('Benchmarking process terminated early due to stop signal.')
            return {}, []

        # Error handling
        error_codes = [llm_response.metrics['error_code'] for llm_response in llm_responses]

        if not any([pd.isnull(error_code) for error_code in error_codes]):
            unique_error_codes = list(
                set(
                    [
                        llm_response.metrics['error_code']
                        for llm_response in llm_responses
                        if not pd.isnull(llm_response.metrics['error_code'])
                    ]
                )
            )
            unique_error_msgs = list(
                set(
                    [
                        llm_response.metrics['error_msg']
                        for llm_response in llm_responses
                        if not pd.isnull(llm_response.metrics['error_code'])
                    ]
                )
            )
            nl = '\n'
            raise Exception(
                f"""Unexpected error happened when executing requests:\
                {nl}{f'{nl}'.join([f'- {error_code}' for error_code in unique_error_codes])}\
                {nl}Additional messages:{nl}{f'{nl}'.join([f'- {error_msg}' for error_msg in unique_error_msgs])}"""
            )

        # Capture end time and notify user
        end_time = time.monotonic()
        logger.info('Tasks Executed!')
        logger.info(f'Benchmarking results obtained for model {self.model_name} queried with the {self.llm_api} API.')

        # Build a metrics summary for the results of the benchmarking run
        results = self.build_metrics_summary(
            metrics=[response.metrics for response in llm_responses],
            start_time=start_time,
            end_time=end_time,
        )

        # Construct metadata payload to be returned
        metadata = {
            'model': self.model_name,
            'qps': self.qps,
            'qps_distribution': self.qps_distribution,
            'results': results,
            'num_input_tokens': num_input_tokens,
            'num_output_tokens': num_output_tokens,
            'additional_sampling_params': sampling_params,
        }

        return metadata, llm_responses

    def build_request_configs(
        self,
        num_requests: int,
        input_token_count: int,
        output_token_count: int,
        sampling_params: Dict[str, Any],
    ) -> List[RequestConfig]:
        """Builds a list of request configuration objects used to send requests to the LLM. It iterates through the
        specified number of requests, builds an input prompt for each request, updates the sampling parameters with
        the maximum number of tokens to generate, and then creates the request configuration object. The request
        configurations are then returned as a list.

        Args:
            num_requests (int): The number of request configurations to build.
            input_token_count (int): The number of input tokens to use when building the prompt.
            output_token_count (int): The number of output tokens each request should return.
            sampling_params (dict): A dictionary of sampling parameters for the LLM.

        Returns:
            List[RequestConfig]: A list of request configurations, each containing the model name, prompt, sampling
            parameters, LLM API, generation mode, and number of concurrent requests.
        """
        # Empty list to be filled with valid request configs and then returned
        request_configs = []
        # Instantiate image variable
        image = None

        # Load prompts based on the model type
        if self.multimodal_image_size == 'na':
            # Read prompt for text-instruct model
            prompts_data = self.load_prompts(USER_PROMPT_TEXT_INSTRUCT_PATH)
            raw_prompt = prompts_data['default_prompt'][0]

        else:
            # Read prompt for vision-instruct model
            prompts_data = self.load_prompts(USER_PROMPT_VISION_INSTRUCT_PATH)
            raw_prompt = prompts_data['default_prompt'][0]
            image = self.get_image()

        # Build input prompt to be sent in LLM request
        prompt_tuple = self.build_prompt(raw_prompt, input_token_count)

        # Iterate through data points and build a request config for each
        for request_idx in range(num_requests):
            # Add generic max tokens parameter to `sampling_params` dictionary
            updated_sampling_params = {
                'max_tokens_to_generate': output_token_count,
            }
            updated_sampling_params.update(sampling_params)

            # Create request config object
            request_config = RequestConfig(
                request_idx=request_idx,
                model=self.model_name,
                prompt_tuple=prompt_tuple,
                image=image,
                sampling_params=updated_sampling_params,
                llm_api=self.llm_api,
                use_debugging_mode=self.use_debugging_mode,
                api_variables=self.api_variables,
                is_stream_mode=self.is_stream_mode,
            )

            request_configs.append(request_config)

        return request_configs<|MERGE_RESOLUTION|>--- conflicted
+++ resolved
@@ -776,18 +776,7 @@
         The method returns a tuple containing the raw prompt and the token length of the prompt.
         """
 
-<<<<<<< HEAD
-        prefix_prompt = (
-            'You are a helpful assistant that provides concise and helpful assistance on a variety of subjects. Ask: '
-        )
-        prompt_text = prefix_prompt + raw_prompt['template']
-
-        # Output prompt
-        custom_prompt = raw_prompt
-        custom_prompt['template'] = prompt_text
-=======
         return (raw_prompt, self.get_token_length(raw_prompt['template']))
->>>>>>> acffe6ff
 
 
 
