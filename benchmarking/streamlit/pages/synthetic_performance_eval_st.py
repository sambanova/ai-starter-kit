--- conflicted
+++ resolved
@@ -24,25 +24,18 @@
     render_logo,
     render_title_icon,
     set_api_variables,
-<<<<<<< HEAD
     set_font,
-=======
     setup_credentials,
->>>>>>> acffe6ff
     update_progress_bar,
 )
 from benchmarking.utils import CONFIG_PATH
 
 warnings.filterwarnings('ignore')
 
-<<<<<<< HEAD
 current_dir = os.path.dirname(os.path.abspath(__file__))
 kit_dir = os.path.abspath(os.path.join(current_dir, '..', '..'))
 repo_dir = os.path.abspath(os.path.join(kit_dir, '..'))
 
-CONFIG_PATH = './config.yaml'
-=======
->>>>>>> acffe6ff
 with open(CONFIG_PATH) as file:
     st.session_state.config = yaml.safe_load(file)
     st.session_state.prod_mode = st.session_state.config['prod_mode']
@@ -183,12 +176,9 @@
 
 
 def main() -> None:
-<<<<<<< HEAD
+    hide_pages([APP_PAGES['main']['page_label']])
+
     set_font()
-=======
-    hide_pages([APP_PAGES['main']['page_label']])
-
->>>>>>> acffe6ff
     if st.session_state.prod_mode:
         pages_to_hide = find_pages_to_hide()
         pages_to_hide.append(APP_PAGES['main']['page_label'])
@@ -213,13 +203,10 @@
     st.markdown("""**Tokens/sec (Throughput)**: Total number of tokens generated per second for a given batch-size.""")
 
     with st.sidebar:
-<<<<<<< HEAD
-        render_logo()
-=======
         # Set up credentials and API variables
         setup_credentials()
 
->>>>>>> acffe6ff
+        render_logo()
         st.title('Configuration')
         st.markdown('**Modify the following parameters before running the process**')
 
