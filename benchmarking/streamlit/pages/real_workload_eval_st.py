import os
import warnings
from typing import Any

import pandas as pd
import streamlit as st
import yaml
from st_pages import hide_pages

from benchmarking.src.performance_evaluation import RealWorkLoadPerformanceEvaluator
from benchmarking.streamlit.streamlit_utils import (
    APP_PAGES,
    LLM_API_OPTIONS,
    MULTIMODAL_IMAGE_SIZE_OPTIONS,
    PRIMARY_ST_STYLE,
    QPS_DISTRIBUTION_OPTIONS,
    SECONDARY_ST_STYLE,
    find_pages_to_hide,
    plot_client_vs_server_barplots,
    plot_dataframe_summary,
    plot_requests_gantt_chart,
    render_logo,
    render_title_icon,
    set_api_variables,
<<<<<<< HEAD
    set_font,
=======
    setup_credentials,
>>>>>>> acffe6ff
    update_progress_bar,
)

warnings.filterwarnings('ignore')

current_dir = os.path.dirname(os.path.abspath(__file__))
kit_dir = os.path.abspath(os.path.join(current_dir, '..', '..'))
repo_dir = os.path.abspath(os.path.join(kit_dir, '..'))

CONFIG_PATH = './config.yaml'
with open(CONFIG_PATH) as file:
    st.session_state.config = yaml.safe_load(file)
    st.session_state.prod_mode = st.session_state.config['prod_mode']
    st.session_state.pages_to_show = st.session_state.config['pages_to_show']


def _initialize_session_variables() -> None:
    # Initialize llm
    if 'llm' not in st.session_state:
        st.session_state.llm = None

    # Initialize llm params
    if 'multimodal_image_size' not in st.session_state:
        st.session_state.multimodal_image_size = None
    if 'input_tokens' not in st.session_state:
        st.session_state.input_tokens = None
    if 'output_tokens' not in st.session_state:
        st.session_state.output_tokens = None
    if 'number_requests' not in st.session_state:
        st.session_state.number_requests = None
    if 'number_concurrent_requests' not in st.session_state:
        st.session_state.number_concurrent_requests = None
    if 'timeout' not in st.session_state:
        st.session_state.timeout = None
    if 'llm_api' not in st.session_state:
        st.session_state.llm_api = None
    if 'qps' not in st.session_state:
        st.session_state.qps = None
    if 'qps_distribution' not in st.session_state:
        st.session_state.qps_distribution = None

    # Additional initializations
    if 'run_button' in st.session_state and st.session_state.run_button == True:
        st.session_state.running = True
    else:
        st.session_state.running = False
    if 'performance_evaluator' not in st.session_state:
        st.session_state.performance_evaluator = None
    if 'df_req_info' not in st.session_state:
        st.session_state.df_req_info = None
    if 'batching_exposed' not in st.session_state:
        st.session_state.batching_exposed = None
    if 'setup_complete' not in st.session_state:
        st.session_state.setup_complete = None
    if 'progress_bar' not in st.session_state:
        st.session_state.progress_bar = None
    if 'mp_events' not in st.session_state:
        st.switch_page('app.py')


def _run_performance_evaluation(progress_bar: Any = None) -> pd.DataFrame:
    """Runs the performance evaluation process for different number of concurrent requests that will run in parallel.

    Returns:
        pd.DataFrame: Dataframe with metrics for each number of concurrent requests.
    """

    results_path = './data/results/llmperf'

    api_variables = set_api_variables()

    # Call benchmarking process
    st.session_state.performance_evaluator = RealWorkLoadPerformanceEvaluator(
        model_name=st.session_state.llm,
        results_dir=results_path,
        multimodal_image_size=st.session_state.multimodal_image_size,
        qps=st.session_state.qps,
        qps_distribution=st.session_state.qps_distribution,
        timeout=st.session_state.timeout,
        llm_api=st.session_state.llm_api,
        api_variables=api_variables,
        user_metadata={'model_idx': 0},
        config=st.session_state.config,
    )

    st.session_state.performance_evaluator.run_benchmark(
        num_input_tokens=st.session_state.input_tokens,
        num_output_tokens=st.session_state.output_tokens,
        num_requests=st.session_state.number_requests,
        sampling_params={},
        progress_bar=progress_bar,
    )

    # Read generated json and output formatted results
    df_user = pd.read_json(st.session_state.performance_evaluator.individual_responses_file_path)
    df_user['concurrent_requests'] = st.session_state.number_concurrent_requests
    valid_df = df_user[df_user['error_code'].isnull()]

    # For non-batching endpoints, batching_exposed will be False
    st.session_state.batching_exposed = True
    if valid_df['batch_size_used'].isnull().all():
        st.session_state.batching_exposed = False

    return valid_df


def main() -> None:
<<<<<<< HEAD
    set_font()
=======
    hide_pages([APP_PAGES['main']['page_label']])

>>>>>>> acffe6ff
    if st.session_state.prod_mode:
        pages_to_hide = find_pages_to_hide()
        pages_to_hide.append(APP_PAGES['main']['page_label'])
        hide_pages(pages_to_hide)
<<<<<<< HEAD
    else:
        hide_pages([APP_PAGES['setup']['page_label']])
    render_title_icon('Real Workload Performance Evaluation', os.path.join(repo_dir, 'images', 'benchmark_icon.png'))
=======

    st.title(':orange[SambaNova] Real Workload Performance Evaluation')
>>>>>>> acffe6ff
    st.markdown(
        """This performance evaluation assesses the following LLM's performance metrics using requests sent 
        as close as real workload scenarios. _client represents the metrics computed from the client-side 
        (includes queue and round-trip time from host to server and back) 
        and _server represents the metrics computed from the server-side."""
    )
    st.markdown(
        """**Time to first token (TTFT):** This metric is driven by the time required to process the prompt and then
        generate the first output token."""
    )
    st.markdown('**E2E Latency:** TTFT + (Time per Output Token) * (the number of tokens to be generated - 1)')
    st.markdown(
        """**Tokens/sec/request (Output Throughput)**: Number of output tokens generated per second per request 
        for a given batch-size. Client metric is calculated as *Number of Output Tokens / (E2E Latency - TTFT)*"""
    )
    st.markdown("""**Tokens/sec (Throughput)**: Total number of tokens generated per second for a given batch-size.""")

    with st.sidebar:
<<<<<<< HEAD
        render_logo()
=======
        # Set up credentials and API variables
        setup_credentials()

>>>>>>> acffe6ff
        st.title('Configuration')
        st.markdown('**Modify the following parameters before running the process**')

        llm_model = st.text_input(
            'Model Name',
            value='Meta-Llama-3.3-70B-Instruct',
            help='If using SambaStudio, look at your model card and introduce the same name \
                of the model/expert here following the Readme.',
            disabled=st.session_state.running,
        )
        st.session_state.llm = f'{llm_model}'

        if st.session_state.llm_api == 'sncloud':
            st.selectbox(
                'API type',
                options=list(LLM_API_OPTIONS.keys()),
                format_func=lambda x: LLM_API_OPTIONS[x],
                index=0,
                disabled=True,
            )
        elif st.session_state.llm_api == 'sambastudio':
            st.selectbox(
                'API type',
                options=list(LLM_API_OPTIONS.keys()),
                format_func=lambda x: LLM_API_OPTIONS[x],
                index=1,
                disabled=True,
            )

        st.session_state.multimodal_image_size = st.selectbox(
            'Multimodal image size',
            options=list(MULTIMODAL_IMAGE_SIZE_OPTIONS.keys()),
            format_func=lambda x: MULTIMODAL_IMAGE_SIZE_OPTIONS[x],
            index=0,
            disabled=st.session_state.running,
            help='Select the pre-set image size for multimodal models. \
                Small: 500x500, Medium: 1024x1024, Large: 2000x2000. Select N/A for non-multimodal models.',
        )

        st.session_state.input_tokens = st.number_input(
            'Number of input tokens',
            min_value=50,
            max_value=2000,
            value=1000,
            step=1,
            disabled=st.session_state.running,
        )

        st.session_state.output_tokens = st.number_input(
            'Number of output tokens',
            min_value=50,
            max_value=2000,
            value=1000,
            step=1,
            disabled=st.session_state.running,
        )

        st.session_state.number_requests = st.number_input(
            'Number of total requests',
            min_value=1,
            max_value=1000,
            value=10,
            step=1,
            disabled=st.session_state.running,
        )

        st.session_state.qps = st.number_input(
            'Queries per second',
            min_value=0.5,
            max_value=10.0,
            value=1.0,
            step=0.5,
            disabled=st.session_state.running,
        )

        st.session_state.qps_distribution = st.selectbox(
            'Queries per second distribution',
            options=list(QPS_DISTRIBUTION_OPTIONS.keys()),
            format_func=lambda x: QPS_DISTRIBUTION_OPTIONS[x],
            index=0,
            disabled=st.session_state.running,
        )

        st.session_state.timeout = st.number_input(
            'Timeout', min_value=60, max_value=1800, value=600, step=1, disabled=st.session_state.running
        )

        st.session_state.running = st.sidebar.button(
            'Run!', disabled=st.session_state.running, key='run_button', type='primary'
        )

        sidebar_stop = st.sidebar.button('Stop', disabled=not st.session_state.running, type='secondary')

    if sidebar_stop:
        st.session_state.running = False
        st.session_state.performance_evaluator.stop_benchmark()

    if st.session_state.running:
        st.session_state.mp_events.input_submitted('real_workload_evaluation')
        st.toast('Performance evaluation processing now. It should take few minutes.')
        with st.spinner('Processing'):
            st.session_state.progress_bar = st.progress(0)
            do_rerun = False
            try:
                st.session_state.df_req_info = _run_performance_evaluation(update_progress_bar)
                st.session_state.running = False
                # workareound to avoid rerun within try block
                do_rerun = True
            except Exception as e:
                st.error(f'Error:\n{e}.')
                # Cleaning df results in case of error
                st.session_state.df_req_info = None
            if do_rerun:
                st.rerun()

    if st.session_state.df_req_info is not None:
        st.subheader('Performance metrics plots')
        expected_output_tokens = st.session_state.output_tokens
        generated_output_tokens = st.session_state.df_req_info.server_number_output_tokens.unique()[0]
        if not pd.isnull(generated_output_tokens):
            st.markdown(
                f"""Difference between expected output tokens ({expected_output_tokens}) and generated output
                tokens ({generated_output_tokens}) is {abs(expected_output_tokens - generated_output_tokens)}
                    token(s)"""
            )

        by_batch_size_suffix = ' by batch size' if st.session_state.batching_exposed else ''
        st.plotly_chart(
            plot_client_vs_server_barplots(
                st.session_state.df_req_info,
                'batch_size_used',
                ['server_ttft_s', 'client_ttft_s'],
                ['Server', 'Client'],
                'Distribution of Time to First Token (TTFT)' + by_batch_size_suffix,
                'TTFT (s), per request',
                'Batch size',
                st.session_state.batching_exposed,
            )
        )
        st.plotly_chart(
            plot_client_vs_server_barplots(
                st.session_state.df_req_info,
                'batch_size_used',
                ['server_end_to_end_latency_s', 'client_end_to_end_latency_s'],
                ['Server', 'Client'],
                'Distribution of end-to-end latency' + by_batch_size_suffix,
                'Latency (s), per request',
                'Batch size',
                st.session_state.batching_exposed,
            )
        )
        st.plotly_chart(
            plot_client_vs_server_barplots(
                st.session_state.df_req_info,
                'batch_size_used',
                [
                    'server_output_token_per_s_per_request',
                    'client_output_token_per_s_per_request',
                ],
                ['Server', 'Client'],
                'Distribution of output throughput' + by_batch_size_suffix,
                'Tokens per second, per request',
                'Batch size',
                st.session_state.batching_exposed,
            )
        )
        # Compute total throughput per batch
        if st.session_state.batching_exposed:
            st.plotly_chart(plot_dataframe_summary(st.session_state.df_req_info))
        st.plotly_chart(plot_requests_gantt_chart(st.session_state.df_req_info))

        # Once results are given, reset running state and ending threads just in case.
        sidebar_stop = True


if __name__ == '__main__':
    st.set_page_config(
        page_title='AI Starter Kit',
        page_icon=os.path.join(repo_dir, 'images', 'SambaNova-icon.svg'),
    )

    # Defining styles
    st.markdown(PRIMARY_ST_STYLE, unsafe_allow_html=True)
    st.markdown(SECONDARY_ST_STYLE, unsafe_allow_html=True)

    _initialize_session_variables()

    main()<|MERGE_RESOLUTION|>--- conflicted
+++ resolved
@@ -22,11 +22,8 @@
     render_logo,
     render_title_icon,
     set_api_variables,
-<<<<<<< HEAD
     set_font,
-=======
     setup_credentials,
->>>>>>> acffe6ff
     update_progress_bar,
 )
 
@@ -134,24 +131,14 @@
 
 
 def main() -> None:
-<<<<<<< HEAD
+    hide_pages([APP_PAGES['main']['page_label']])
+
     set_font()
-=======
-    hide_pages([APP_PAGES['main']['page_label']])
-
->>>>>>> acffe6ff
     if st.session_state.prod_mode:
         pages_to_hide = find_pages_to_hide()
         pages_to_hide.append(APP_PAGES['main']['page_label'])
         hide_pages(pages_to_hide)
-<<<<<<< HEAD
-    else:
-        hide_pages([APP_PAGES['setup']['page_label']])
     render_title_icon('Real Workload Performance Evaluation', os.path.join(repo_dir, 'images', 'benchmark_icon.png'))
-=======
-
-    st.title(':orange[SambaNova] Real Workload Performance Evaluation')
->>>>>>> acffe6ff
     st.markdown(
         """This performance evaluation assesses the following LLM's performance metrics using requests sent 
         as close as real workload scenarios. _client represents the metrics computed from the client-side 
@@ -170,13 +157,10 @@
     st.markdown("""**Tokens/sec (Throughput)**: Total number of tokens generated per second for a given batch-size.""")
 
     with st.sidebar:
-<<<<<<< HEAD
-        render_logo()
-=======
         # Set up credentials and API variables
         setup_credentials()
 
->>>>>>> acffe6ff
+        render_logo()
         st.title('Configuration')
         st.markdown('**Modify the following parameters before running the process**')
 
