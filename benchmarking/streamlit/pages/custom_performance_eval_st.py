--- conflicted
+++ resolved
@@ -3,11 +3,7 @@
 import matplotlib.pyplot as plt
 import pandas as pd
 import streamlit as st
-<<<<<<< HEAD
 from streamlit_utils import plot_client_vs_server_barplots, plot_dataframe_summary, plot_requests_gantt_chart
-=======
-from streamlit_utils import plot_client_vs_server_barplots, plot_dataframe_summary
->>>>>>> ba38f23b
 
 from benchmarking.src.performance_evaluation import CustomPerformanceEvaluator
 from benchmarking.streamlit.app import LLM_API_OPTIONS, LLM_API_CODENAMES
@@ -50,13 +46,8 @@
         pd.DataFrame: valid dataframe containing benchmark results
     """
 
-<<<<<<< HEAD
     results_path = "./data/results/llmperf"
     api_dict = {LLM_API_OPTIONS[i]: LLM_API_CODENAMES[i] for i in range(len(LLM_API_OPTIONS))}
-=======
-    results_path = './data/results/llmperf'
-
->>>>>>> ba38f23b
     custom_performance_evaluator = CustomPerformanceEvaluator(
         model_name=st.session_state.llm,
         results_dir=results_path,
@@ -64,7 +55,6 @@
         timeout=st.session_state.timeout,
         input_file_path=st.session_state.file_path,
         save_response_texts=st.session_state.save_llm_responses,
-<<<<<<< HEAD
         llm_api=api_dict[st.session_state.llm_api],
     )
 
@@ -72,15 +62,6 @@
         sampling_params = {"max_tokens_to_generate": st.session_state.max_tokens}
     elif api_dict[st.session_state.llm_api] == "sncloud":
         sampling_params = {"max_tokens": st.session_state.max_tokens}
-=======
-        llm_api=st.session_state.llm_api,
-    )
-
-    if st.session_state.llm_api == 'sambastudio':
-        sampling_params = {'max_tokens_to_generate': st.session_state.max_tokens}
-    elif st.session_state.llm_api == 'sncloud':
-        sampling_params = {'max_tokens': st.session_state.max_tokens}
->>>>>>> ba38f23b
     else:
         sampling_params = {}
 
@@ -126,7 +107,6 @@
         st.title('Configuration')
 
         st.text_input(
-<<<<<<< HEAD
             "Model Name",
             value="llama3-8b",
             key="llm",
@@ -135,15 +115,7 @@
         
         st.session_state.llm_api = st.selectbox(
             "API type", options=LLM_API_OPTIONS
-=======
-            'Model Name',
-            value='llama3-405b',
-            key='llm',
-            help='Look at your model card in SambaStudio and introduce the same name of the model/expert here.',
->>>>>>> ba38f23b
-        )
-
-        st.session_state.llm_api = st.selectbox('API type', options=LLM_API_OPTIONS)
+        )
 
         st.number_input(
             'Num Concurrent Workers',
@@ -190,7 +162,6 @@
             try:
                 results_df = _run_custom_performance_evaluation()
 
-<<<<<<< HEAD
                 st.subheader("Performance metrics plots")
                 st.plotly_chart(
                     plot_client_vs_server_barplots(
@@ -227,36 +198,6 @@
                         "Tokens per second, per request",
                         "Batch size",
                     )
-=======
-                st.subheader('Performance metrics plots')
-                fig, ax = plt.subplots(nrows=4, ncols=1, figsize=(8, 24))
-                plot_client_vs_server_barplots(
-                    results_df,
-                    'batch_size_used',
-                    ['server_ttft_s', 'client_ttft_s'],
-                    'Barplots for Server TTFT and Client TTFT per request',
-                    'seconds',
-                    ax[0],
-                )
-                plot_client_vs_server_barplots(
-                    results_df,
-                    'batch_size_used',
-                    ['server_end_to_end_latency_s', 'client_end_to_end_latency_s'],
-                    'Barplots for Server latency and Client latency',
-                    'seconds',
-                    ax[1],
-                )
-                plot_client_vs_server_barplots(
-                    results_df,
-                    'batch_size_used',
-                    [
-                        'server_output_token_per_s_per_request',
-                        'client_output_token_per_s_per_request',
-                    ],
-                    'Barplots for Server token/s and Client token/s per request',
-                    'tokens/s',
-                    ax[2],
->>>>>>> ba38f23b
                 )
                 # Compute total throughput per batch
                 st.plotly_chart(
