import logging
import os
import re
import sys
import time
from collections import Counter, defaultdict
from datetime import datetime
from typing import Any, Dict, List, Optional, Tuple

import pandas as pd
import yaml
from dotenv import load_dotenv

logging.basicConfig(
    level=logging.INFO,
    format='%(asctime)s [%(levelname)s] %(message)s',
    handlers=[logging.StreamHandler(sys.stdout)],
)
logger = logging.getLogger(__name__)


def get_grouping_and_batching_info(df: pd.DataFrame) -> Tuple[List[int], List[int]]:
    """Generate grouping and batching info from DataFrame."""
    df = df.sort_values('end_time').reset_index(drop=True)
    df['group'] = (df['server_ttft_s'] != df['server_ttft_s'].shift()).cumsum()

    consecutive_counts = df.groupby(['group', 'server_ttft_s']).size().reset_index(name='consecutive_count')
    requests_grouping = consecutive_counts['consecutive_count'].tolist()
    requests_batching = [1 << (x - 1).bit_length() for x in requests_grouping]

    return requests_grouping, requests_batching


def find_median_in_batches(lst: List[int]) -> Optional[int]:
    """Find the median in a list of batches."""
    total_sum = sum(lst)
    counter = Counter(lst)

    for value, count in counter.items():
        value_sum = value * count
        if value_sum / total_sum > 0.5:
            return value

    return None


def find_uuid(file_name: str) -> Optional[str]:
    """Extract UUID from filename."""
    match = re.search(r'[0-9a-f]{8}-[0-9a-f]{4}-[0-9a-f]{4}-[0-9a-f]{4}-[0-9a-f]{12}', file_name)
    uuid = None
    if match:
        uuid = match.group()
    else:
        logger.error(f'UUID not found in filename {file_name}')
        raise ValueError(f'UUID not found in filename {file_name}')

    return uuid


def extract_file_info(file_name: str) -> Tuple[str, int, int, Optional[int], Optional[float]]:
    """Extract model, input, output, and concurrency from file name."""

    if 'multimodal' in file_name:
        _, _, model, _, _, in_tok, out_tok, con_type, *_ = file_name.split('_')
    else:
        _, _, model, in_tok, out_tok, con_type, *_ = file_name.split('_')

    if 'synthetic' in file_name:
        con = int(con_type)
        qps = None
    elif 'realworkload' in file_name:
        con = None
        qps = float(con_type.replace('-', '.'))

    return model, int(in_tok), int(out_tok), con, qps


<<<<<<< HEAD
# Read config file
CONFIG_FILE_PATH = os.path.join(current_dir, 'config.yaml')
with open(CONFIG_FILE_PATH) as file:
    config = yaml.load(file, Loader=yaml.FullLoader)
config['output_files_dir'] = os.path.expanduser(config['output_files_dir'])
config['model_configs_path'] = os.path.expanduser(config['model_configs_path'])
model_configs_df = pd.read_csv(config['model_configs_path'])

# Additional parameters:
run_time = datetime.now().strftime('%Y%m%d-%H%M%S.%f')
output_files_dir = os.path.join(config['output_files_dir'], run_time)
sampling_params: Dict[str, Any] = {}
user_metadata: Dict[str, Any] = {}

# Set fields to int values
model_configs_df[['input_tokens', 'output_tokens', 'num_requests']] = model_configs_df[
    ['input_tokens', 'output_tokens', 'num_requests']
].astype('Int64')

# Loop over models and configs to run performance evaluation
for idx, row in model_configs_df.iterrows():
    model_name = row['model_name']
    input_tokens = row['input_tokens']
    output_tokens = row['output_tokens']
    num_requests = row['num_requests']

    concurrent_requests = 0
    qps = 0.0
    qps_distribution = 'constant'
    multimodal_img_size = 'na'

    if 'concurrent_requests' in row:
        concurrent_requests = int(row['concurrent_requests']) if pd.notna(row['concurrent_requests']) else 0

    if 'qps' in row:
        qps = float(row['qps']) if pd.notna(row['qps']) else 0.0

    if 'qps_distribution' in row:
        qps_distribution = row['qps_distribution']

    if 'multimodal_img_size' in row:
        multimodal_img_size = row['multimodal_img_size']
        multimodal_img_size = multimodal_img_size if pd.notna(multimodal_img_size) else 'na'

    cr_set = pd.notna(concurrent_requests) and concurrent_requests != 0
    qps_set = pd.notna(qps) and qps != 0

    if cr_set and qps_set:
        print(f"Row {idx}: {model_name}-{multimodal_img_size}-{input_tokens}-{output_tokens}-\
            {concurrent_requests}-{qps} is invalid: both 'concurrent_requests' and 'qps' are set.\
            Set only one of them, skipping run.")
        continue

    evaluator: SyntheticPerformanceEvaluator | RealWorkLoadPerformanceEvaluator

    if cr_set:
        logging.info(
            f'Running model_name {model_name}, input_tokens {input_tokens}, output_tokens {output_tokens}, '
            f'concurrent_requests {concurrent_requests}, num_requests {num_requests}, '
            f'multimodal_img_size {multimodal_img_size}'
        )

        # Instantiate evaluator
        user_metadata['model_idx'] = 0  # no need to change
        evaluator = SyntheticPerformanceEvaluator(
            multimodal_image_size=multimodal_img_size,
            model_name=model_name,
            results_dir=os.path.expanduser(output_files_dir),
            num_concurrent_requests=concurrent_requests,
            timeout=config['timeout'],
            user_metadata=user_metadata,
            llm_api=config['llm_api'],
        )

    elif qps_set:
        logging.info(
            f'Running model_name {model_name}, input_tokens {input_tokens}, output_tokens {output_tokens},'
            f'qps {qps}, qps_distribution {qps_distribution}, multimodal_img_size {multimodal_img_size}'
        )

        # Instantiate evaluator
        user_metadata['model_idx'] = 0  # no need to change
        evaluator = RealWorkLoadPerformanceEvaluator(
            multimodal_image_size=multimodal_img_size,
            model_name=model_name,
            results_dir=os.path.expanduser(output_files_dir),
            qps=qps,
            qps_distribution=qps_distribution,
            timeout=config['timeout'],
            user_metadata=user_metadata,
            llm_api=config['llm_api'],
        )

    else:
        logging.error(
            f'Set either concurrent_requests or qps for model_name {model_name}, \
            input_tokens {input_tokens}, output_tokens {output_tokens}. Skipping run.'
        )
        continue

    try:
        # Run performance evaluation
        model_results_summary, model_results_per_request = evaluator.run_benchmark(
            num_input_tokens=input_tokens,
            num_output_tokens=output_tokens,
            num_requests=num_requests,
            sampling_params=sampling_params,
        )
    except Exception as e:
        logging.error(f'Error while running model_name {model_name}, \
            input_tokens {input_tokens}, \
            output_tokens {output_tokens}, \
            num_requests {num_requests}, \
            concurrent_requests {concurrent_requests}, \
            qps {qps}, \
            qps_distribution {qps_distribution} \
            multimodal_img_size {multimodal_img_size}')
        logging.error(e)

    logging.info(f"Time delay: {config['time_delay']} seconds")
    time.sleep(config['time_delay'])


# run_time = "all_output_files"
# output_files_dir = os.path.join(config['output_files_dir'], run_time)


# Consolidate results
if config['consolidated_results_dir']:
    logging.info(f"Writing consolidated results to {config['consolidated_results_dir']}")
    try:
        # Read summary files
        df_summary = read_perf_eval_json_files(output_files_dir, type='summary')

        # Fill missing values

        missing_columns = []

        if 'num_concurrent_requests' not in df_summary.columns:
            missing_columns.append('num_concurrent_requests')

        if 'qps' not in df_summary.columns:
            missing_columns.append('qps')

        if 'qps_distribution' not in df_summary.columns:
            missing_columns.append('qps_distribution')

        df_summary['multimodal_img_size'] = df_summary['name'].str.extract(
            r'multimodal_(small|medium|large)', expand=False
        )

        if df_summary['multimodal_img_size'].isnull().all():
            missing_columns.append('multimodal_img_size')

        # Set fields to report
        selected_columns = [
            'name',
            'model',
            'num_input_tokens',
            'num_output_tokens',
            'num_concurrent_requests',
            'qps',
            'qps_distribution',
            'multimodal_img_size',
            'server_ttft_s_min',
            'server_ttft_s_p50',
            'server_ttft_s_max',
            'server_end_to_end_latency_s_min',
            'server_end_to_end_latency_s_p50',
            'server_end_to_end_latency_s_max',
            'server_output_token_per_s_min',
            'server_output_token_per_s_p50',
            'server_output_token_per_s_max',
            'acceptance_rate_min',
            'acceptance_rate_p50',
            'acceptance_rate_max',
            'server_number_input_tokens_p50',
            'server_number_output_tokens_p50',
            'client_ttft_s_min',
            'client_ttft_s_p50',
            'client_ttft_s_max',
            'client_end_to_end_latency_s_min',
            'client_end_to_end_latency_s_p50',
            'client_end_to_end_latency_s_max',
            'client_output_token_per_s_min',
            'client_output_token_per_s_p50',
            'client_output_token_per_s_max',
            'client_mean_output_token_per_s',
            'num_requests_started',
            'num_completed_requests',
            'num_completed_requests_per_min',
            'number_errors',
            'error_code_frequency',
        ]

        selected_columns = [c for c in selected_columns if c not in missing_columns]
        # Set fields to report
        df_summary = df_summary[selected_columns]
        df_summary['model'] = df_summary['model'].str.replace('.', '-')
        df_summary['requests_grouping'] = pd.Series(None, index=df_summary.index, dtype=object)
        df_summary['requests_batching'] = pd.Series(None, index=df_summary.index, dtype=object)

        # Add UUID to summary and set as index
        df_summary['uuid'] = df_summary.apply(lambda x: find_uuid(x['name']), axis=1)
        df_summary = df_summary.set_index('uuid')

        # Read individual responses
        df = read_perf_eval_json_files(output_files_dir, type='individual_responses')

        # Process individual files and add requests batching approximation
        for filename in os.listdir(output_files_dir):
            if 'individual_responses' in filename:
                model_finame: str
                in_tok_finame: int
                out_tok_finame: int
                concurrency_finame: Optional[int]
                qps_finame: Optional[float]

                model_finame, in_tok_finame, out_tok_finame, concurrency_finame, qps_finame = extract_file_info(
                    filename
                )
                df_file = df[df['filename'] == filename].copy()
                df_file = df_file[df_file['error_code'].isnull()]

                requests_grouping, requests_batching = get_grouping_and_batching_info(df_file)

                key = find_uuid(filename)

                if key in df_summary.index:
                    df_summary.at[key, 'requests_grouping'] = requests_grouping
                    df_summary.at[key, 'requests_batching'] = requests_batching
                else:
                    raise KeyError(f'Key {key} not found in dictionary. File: {file}')
        df_summary['representative_batch_size'] = df_summary['requests_batching'].apply(
            lambda x: find_median_in_batches(x)
        )

        # Sort and save the summary DataFrame
        consolidated_results_dir = os.path.expanduser(config['consolidated_results_dir'])
        if not os.path.exists(consolidated_results_dir):
            os.makedirs(consolidated_results_dir)

        sort_columns = ['model', 'num_input_tokens', 'num_output_tokens']
        if 'num_concurrent_requests' in df_summary.columns:
            sort_columns.append('num_concurrent_requests')
        if 'qps' in df_summary.columns:
            sort_columns.append('qps')
        df_summary.sort_values(by=sort_columns, inplace=True)
        df_summary.to_excel(os.path.join(consolidated_results_dir, f'consolidated_results_{run_time}.xlsx'))

    except Exception as e:
        logging.error(f"Error while writing consolidated results to {config['consolidated_results_dir']}")
        logging.error(e)
=======
def run_benchmarking(
    config: Dict[str, Any],
    benchmarking_dir: str = '../',
    run_name: Optional[str] = None,
    replace_dot_in_model_name: bool = True,
) -> None:
    sys.path.append(benchmarking_dir)
    sys.path.append(benchmarking_dir + '../')
    sys.path.append(benchmarking_dir + 'src')
    sys.path.append(benchmarking_dir + 'src/llmperf')
    sys.path.append(benchmarking_dir + 'prompts')

    from benchmarking.src.performance_evaluation import RealWorkLoadPerformanceEvaluator, SyntheticPerformanceEvaluator
    from benchmarking.utils import read_perf_eval_json_files

    config['output_files_dir'] = os.path.expanduser(config['output_files_dir'])
    config['model_configs_path'] = os.path.expanduser(config['model_configs_path'])
    model_configs_df = pd.read_csv(config['model_configs_path'])

    # Additional parameters:
    run_time = datetime.now().strftime('%Y%m%d-%H%M%S.%f')
    if not run_name:
        run_name = run_time
    output_files_dir = os.path.join(config['output_files_dir'], run_name)
    sampling_params: Dict[str, Any] = {}
    user_metadata: Dict[str, Any] = {}

    # Set fields to int values
    model_configs_df[['input_tokens', 'output_tokens', 'num_requests']] = model_configs_df[
        ['input_tokens', 'output_tokens', 'num_requests']
    ].astype('Int64')

    # Loop over models and configs to run performance evaluation
    for idx, row in model_configs_df.iterrows():
        model_name = row['model_name']
        input_tokens = row['input_tokens']
        output_tokens = row['output_tokens']
        num_requests = row['num_requests']

        concurrent_requests = 0
        qps = 0.0
        qps_distribution = 'constant'
        multimodal_img_size = 'na'

        if 'concurrent_requests' in row:
            concurrent_requests = int(row['concurrent_requests']) if pd.notna(row['concurrent_requests']) else 0

        if 'qps' in row:
            qps = float(row['qps']) if pd.notna(row['qps']) else 0.0

        if 'qps_distribution' in row:
            qps_distribution = row['qps_distribution']

        if 'multimodal_img_size' in row:
            multimodal_img_size = row['multimodal_img_size']
            multimodal_img_size = multimodal_img_size if pd.notna(multimodal_img_size) else 'na'

        cr_set = pd.notna(concurrent_requests) and concurrent_requests != 0
        qps_set = pd.notna(qps) and qps != 0

        if cr_set and qps_set:
            print(
                f"Row {idx}: {model_name}-{multimodal_img_size}-{input_tokens}-{output_tokens}-\
                {concurrent_requests}-{qps} is invalid: both 'concurrent_requests' and 'qps' are set.\
                Set only one of them, skipping run."
            )
            continue

        evaluator: SyntheticPerformanceEvaluator | RealWorkLoadPerformanceEvaluator

        if cr_set:
            logging.info(
                f'Running model_name {model_name}, input_tokens {input_tokens}, output_tokens {output_tokens}, '
                f'concurrent_requests {concurrent_requests}, num_requests {num_requests}, '
                f'multimodal_img_size {multimodal_img_size}'
            )

            # Instantiate evaluator
            user_metadata['model_idx'] = 0  # no need to change
            evaluator = SyntheticPerformanceEvaluator(
                multimodal_image_size=multimodal_img_size,
                model_name=model_name,
                results_dir=os.path.expanduser(output_files_dir),
                num_concurrent_requests=concurrent_requests,
                timeout=config['timeout'],
                user_metadata=user_metadata,
                llm_api=config['llm_api'],
                use_multiple_prompts=config['use_multiple_prompts'],
            )

        elif qps_set:
            logging.info(
                f'Running model_name {model_name}, input_tokens {input_tokens}, output_tokens {output_tokens},'
                f'qps {qps}, qps_distribution {qps_distribution}, multimodal_img_size {multimodal_img_size}'
            )

            # Instantiate evaluator
            user_metadata['model_idx'] = 0  # no need to change
            evaluator = RealWorkLoadPerformanceEvaluator(
                multimodal_image_size=multimodal_img_size,
                model_name=model_name,
                results_dir=os.path.expanduser(output_files_dir),
                qps=qps,
                qps_distribution=qps_distribution,
                timeout=config['timeout'],
                user_metadata=user_metadata,
                llm_api=config['llm_api'],
            )

        else:
            logging.error(
                f'Set either concurrent_requests or qps for model_name {model_name}, \
                input_tokens {input_tokens}, output_tokens {output_tokens}. Skipping run.'
            )
            continue

        try:
            # Run performance evaluation
            model_results_summary, model_results_per_request = evaluator.run_benchmark(
                num_input_tokens=input_tokens,
                num_output_tokens=output_tokens,
                num_requests=num_requests,
                sampling_params=sampling_params,
            )
        except Exception as e:
            logging.error(
                f'Error while running model_name {model_name}, \
                input_tokens {input_tokens}, \
                output_tokens {output_tokens}, \
                num_requests {num_requests}, \
                concurrent_requests {concurrent_requests}, \
                qps {qps}, \
                qps_distribution {qps_distribution} \
                multimodal_img_size {multimodal_img_size}'
            )
            logging.error(e)

        logging.info(f'Time delay: {config["time_delay"]} seconds')
        time.sleep(config['time_delay'])

    # Consolidate results
    if config['consolidated_results_dir']:
        logging.info(f'Writing consolidated results to {config["consolidated_results_dir"]}')
        try:
            # Read summary files
            df_summary = read_perf_eval_json_files(output_files_dir, type='summary')

            # Fill missing values

            missing_columns = []

            if 'num_concurrent_requests' not in df_summary.columns:
                missing_columns.append('num_concurrent_requests')

            if 'qps' not in df_summary.columns:
                missing_columns.append('qps')

            if 'qps_distribution' not in df_summary.columns:
                missing_columns.append('qps_distribution')

            df_summary['multimodal_img_size'] = df_summary['name'].str.extract(
                r'multimodal_(small|medium|large)', expand=False
            )

            if df_summary['multimodal_img_size'].isnull().all():
                missing_columns.append('multimodal_img_size')

            # Set fields to report
            selected_columns = [
                'name',
                'model',
                'num_input_tokens',
                'num_output_tokens',
                'num_concurrent_requests',
                'qps',
                'qps_distribution',
                'multimodal_img_size',
                'server_ttft_s_min',
                'server_ttft_s_mean',
                'server_ttft_s_p50',
                'server_ttft_s_max',
                'server_end_to_end_latency_s_min',
                'server_end_to_end_latency_s_mean',
                'server_end_to_end_latency_s_p50',
                'server_end_to_end_latency_s_max',                
                'server_output_token_per_s_min',
                'server_output_token_per_s_mean', 
                'server_output_token_per_s_p50',
                'server_output_token_per_s_max',                               
                'acceptance_rate_min',
                'acceptance_rate_p50',
                'acceptance_rate_max',
                'server_number_input_tokens_p50',
                'server_number_output_tokens_p50',
                'client_ttft_s_min',
                'client_ttft_s_mean',
                'client_ttft_s_p50',
                'client_ttft_s_max',
                'client_end_to_end_latency_s_min',
                'client_end_to_end_latency_s_mean',
                'client_end_to_end_latency_s_p50',
                'client_end_to_end_latency_s_max',                
                'client_output_token_per_s_min',
                'client_output_token_per_s_mean',                
                'client_output_token_per_s_p50',
                'client_output_token_per_s_max',                
                'client_total_output_throughput',
                'num_requests_started',
                'num_completed_requests',
                'num_completed_requests_per_min',
                'number_errors',
                'error_code_frequency',
            ]

            selected_columns = [c for c in selected_columns if c not in missing_columns]
            # Set fields to report
            df_summary = df_summary[selected_columns]
            if replace_dot_in_model_name:
                df_summary['model'] = df_summary['model'].str.replace('.', '-')
            df_summary['requests_grouping'] = pd.Series(None, index=df_summary.index, dtype=object)
            df_summary['requests_batching'] = pd.Series(None, index=df_summary.index, dtype=object)
            df_summary['request_batching_frequencies'] = pd.Series(None, index=df_summary.index, dtype=object)

            # Add UUID to summary and set as index
            df_summary['uuid'] = df_summary.apply(lambda x: find_uuid(x['name']), axis=1)
            df_summary = df_summary.set_index('uuid')

            # Read individual responses
            df = read_perf_eval_json_files(output_files_dir, type='individual_responses')

            # Process individual files and add requests batching approximation
            for filename in os.listdir(output_files_dir):
                if 'individual_responses' in filename:
                    model_finame: str
                    in_tok_finame: int
                    out_tok_finame: int
                    concurrency_finame: Optional[int]
                    qps_finame: Optional[float]

                    model_finame, in_tok_finame, out_tok_finame, concurrency_finame, qps_finame = extract_file_info(
                        filename
                    )
                    df_file = df[df['filename'] == filename].copy()
                    df_file = df_file[df_file['error_code'].isnull()]

                    requests_grouping, requests_batching = get_grouping_and_batching_info(df_file)

                    key = find_uuid(filename)

                    if key in df_summary.index:
                        df_summary.at[key, 'requests_grouping'] = requests_grouping
                        df_summary.at[key, 'requests_batching'] = requests_batching
                        
                        # Build request_batching_frequencies dictionary
                        freq_dict: Dict[int,int] = defaultdict(int)
                        for group_count, batch_value in zip(requests_grouping, requests_batching):
                            freq_dict[batch_value] += group_count

                        # Store the result as a normal dict (not defaultdict)
                        df_summary.at[key, 'request_batching_frequencies'] = dict(freq_dict)   
                    else:
                        raise KeyError(f'Key {key} not found in dictionary. File: {file}')
            df_summary['representative_batch_size'] = df_summary['requests_batching'].apply(
                lambda x: find_median_in_batches(x)
            )

            # Sort and save the summary DataFrame
            consolidated_results_dir = os.path.expanduser(config['consolidated_results_dir'])
            if not os.path.exists(consolidated_results_dir):
                os.makedirs(consolidated_results_dir)

            sort_columns = ['model', 'num_input_tokens', 'num_output_tokens']
            if 'num_concurrent_requests' in df_summary.columns:
                sort_columns.append('num_concurrent_requests')
            if 'qps' in df_summary.columns:
                sort_columns.append('qps')
            df_summary.sort_values(by=sort_columns, inplace=True)
            df_summary.to_excel(os.path.join(consolidated_results_dir, f'{run_name}.xlsx'))

        except Exception as e:
            logging.error(f'Error while writing consolidated results to {config["consolidated_results_dir"]}')
            logging.error(e)


if __name__ == '__main__':
    # Get the absolute path of my_project
    current_dir = os.path.dirname(os.path.realpath(__file__))
    project_root = os.path.abspath(os.path.join(os.path.dirname(__file__), '../../'))
    sys.path.insert(0, project_root)

    load_dotenv(os.path.join(project_root, '.env'), override=True)

    # Read config file
    CONFIG_FILE_PATH = os.path.join(current_dir, 'config.yaml')
    with open(CONFIG_FILE_PATH) as file:
        config = yaml.load(file, Loader=yaml.FullLoader)
    run_benchmarking(config)
>>>>>>> 6b3346d1
<|MERGE_RESOLUTION|>--- conflicted
+++ resolved
@@ -75,261 +75,6 @@
     return model, int(in_tok), int(out_tok), con, qps
 
 
-<<<<<<< HEAD
-# Read config file
-CONFIG_FILE_PATH = os.path.join(current_dir, 'config.yaml')
-with open(CONFIG_FILE_PATH) as file:
-    config = yaml.load(file, Loader=yaml.FullLoader)
-config['output_files_dir'] = os.path.expanduser(config['output_files_dir'])
-config['model_configs_path'] = os.path.expanduser(config['model_configs_path'])
-model_configs_df = pd.read_csv(config['model_configs_path'])
-
-# Additional parameters:
-run_time = datetime.now().strftime('%Y%m%d-%H%M%S.%f')
-output_files_dir = os.path.join(config['output_files_dir'], run_time)
-sampling_params: Dict[str, Any] = {}
-user_metadata: Dict[str, Any] = {}
-
-# Set fields to int values
-model_configs_df[['input_tokens', 'output_tokens', 'num_requests']] = model_configs_df[
-    ['input_tokens', 'output_tokens', 'num_requests']
-].astype('Int64')
-
-# Loop over models and configs to run performance evaluation
-for idx, row in model_configs_df.iterrows():
-    model_name = row['model_name']
-    input_tokens = row['input_tokens']
-    output_tokens = row['output_tokens']
-    num_requests = row['num_requests']
-
-    concurrent_requests = 0
-    qps = 0.0
-    qps_distribution = 'constant'
-    multimodal_img_size = 'na'
-
-    if 'concurrent_requests' in row:
-        concurrent_requests = int(row['concurrent_requests']) if pd.notna(row['concurrent_requests']) else 0
-
-    if 'qps' in row:
-        qps = float(row['qps']) if pd.notna(row['qps']) else 0.0
-
-    if 'qps_distribution' in row:
-        qps_distribution = row['qps_distribution']
-
-    if 'multimodal_img_size' in row:
-        multimodal_img_size = row['multimodal_img_size']
-        multimodal_img_size = multimodal_img_size if pd.notna(multimodal_img_size) else 'na'
-
-    cr_set = pd.notna(concurrent_requests) and concurrent_requests != 0
-    qps_set = pd.notna(qps) and qps != 0
-
-    if cr_set and qps_set:
-        print(f"Row {idx}: {model_name}-{multimodal_img_size}-{input_tokens}-{output_tokens}-\
-            {concurrent_requests}-{qps} is invalid: both 'concurrent_requests' and 'qps' are set.\
-            Set only one of them, skipping run.")
-        continue
-
-    evaluator: SyntheticPerformanceEvaluator | RealWorkLoadPerformanceEvaluator
-
-    if cr_set:
-        logging.info(
-            f'Running model_name {model_name}, input_tokens {input_tokens}, output_tokens {output_tokens}, '
-            f'concurrent_requests {concurrent_requests}, num_requests {num_requests}, '
-            f'multimodal_img_size {multimodal_img_size}'
-        )
-
-        # Instantiate evaluator
-        user_metadata['model_idx'] = 0  # no need to change
-        evaluator = SyntheticPerformanceEvaluator(
-            multimodal_image_size=multimodal_img_size,
-            model_name=model_name,
-            results_dir=os.path.expanduser(output_files_dir),
-            num_concurrent_requests=concurrent_requests,
-            timeout=config['timeout'],
-            user_metadata=user_metadata,
-            llm_api=config['llm_api'],
-        )
-
-    elif qps_set:
-        logging.info(
-            f'Running model_name {model_name}, input_tokens {input_tokens}, output_tokens {output_tokens},'
-            f'qps {qps}, qps_distribution {qps_distribution}, multimodal_img_size {multimodal_img_size}'
-        )
-
-        # Instantiate evaluator
-        user_metadata['model_idx'] = 0  # no need to change
-        evaluator = RealWorkLoadPerformanceEvaluator(
-            multimodal_image_size=multimodal_img_size,
-            model_name=model_name,
-            results_dir=os.path.expanduser(output_files_dir),
-            qps=qps,
-            qps_distribution=qps_distribution,
-            timeout=config['timeout'],
-            user_metadata=user_metadata,
-            llm_api=config['llm_api'],
-        )
-
-    else:
-        logging.error(
-            f'Set either concurrent_requests or qps for model_name {model_name}, \
-            input_tokens {input_tokens}, output_tokens {output_tokens}. Skipping run.'
-        )
-        continue
-
-    try:
-        # Run performance evaluation
-        model_results_summary, model_results_per_request = evaluator.run_benchmark(
-            num_input_tokens=input_tokens,
-            num_output_tokens=output_tokens,
-            num_requests=num_requests,
-            sampling_params=sampling_params,
-        )
-    except Exception as e:
-        logging.error(f'Error while running model_name {model_name}, \
-            input_tokens {input_tokens}, \
-            output_tokens {output_tokens}, \
-            num_requests {num_requests}, \
-            concurrent_requests {concurrent_requests}, \
-            qps {qps}, \
-            qps_distribution {qps_distribution} \
-            multimodal_img_size {multimodal_img_size}')
-        logging.error(e)
-
-    logging.info(f"Time delay: {config['time_delay']} seconds")
-    time.sleep(config['time_delay'])
-
-
-# run_time = "all_output_files"
-# output_files_dir = os.path.join(config['output_files_dir'], run_time)
-
-
-# Consolidate results
-if config['consolidated_results_dir']:
-    logging.info(f"Writing consolidated results to {config['consolidated_results_dir']}")
-    try:
-        # Read summary files
-        df_summary = read_perf_eval_json_files(output_files_dir, type='summary')
-
-        # Fill missing values
-
-        missing_columns = []
-
-        if 'num_concurrent_requests' not in df_summary.columns:
-            missing_columns.append('num_concurrent_requests')
-
-        if 'qps' not in df_summary.columns:
-            missing_columns.append('qps')
-
-        if 'qps_distribution' not in df_summary.columns:
-            missing_columns.append('qps_distribution')
-
-        df_summary['multimodal_img_size'] = df_summary['name'].str.extract(
-            r'multimodal_(small|medium|large)', expand=False
-        )
-
-        if df_summary['multimodal_img_size'].isnull().all():
-            missing_columns.append('multimodal_img_size')
-
-        # Set fields to report
-        selected_columns = [
-            'name',
-            'model',
-            'num_input_tokens',
-            'num_output_tokens',
-            'num_concurrent_requests',
-            'qps',
-            'qps_distribution',
-            'multimodal_img_size',
-            'server_ttft_s_min',
-            'server_ttft_s_p50',
-            'server_ttft_s_max',
-            'server_end_to_end_latency_s_min',
-            'server_end_to_end_latency_s_p50',
-            'server_end_to_end_latency_s_max',
-            'server_output_token_per_s_min',
-            'server_output_token_per_s_p50',
-            'server_output_token_per_s_max',
-            'acceptance_rate_min',
-            'acceptance_rate_p50',
-            'acceptance_rate_max',
-            'server_number_input_tokens_p50',
-            'server_number_output_tokens_p50',
-            'client_ttft_s_min',
-            'client_ttft_s_p50',
-            'client_ttft_s_max',
-            'client_end_to_end_latency_s_min',
-            'client_end_to_end_latency_s_p50',
-            'client_end_to_end_latency_s_max',
-            'client_output_token_per_s_min',
-            'client_output_token_per_s_p50',
-            'client_output_token_per_s_max',
-            'client_mean_output_token_per_s',
-            'num_requests_started',
-            'num_completed_requests',
-            'num_completed_requests_per_min',
-            'number_errors',
-            'error_code_frequency',
-        ]
-
-        selected_columns = [c for c in selected_columns if c not in missing_columns]
-        # Set fields to report
-        df_summary = df_summary[selected_columns]
-        df_summary['model'] = df_summary['model'].str.replace('.', '-')
-        df_summary['requests_grouping'] = pd.Series(None, index=df_summary.index, dtype=object)
-        df_summary['requests_batching'] = pd.Series(None, index=df_summary.index, dtype=object)
-
-        # Add UUID to summary and set as index
-        df_summary['uuid'] = df_summary.apply(lambda x: find_uuid(x['name']), axis=1)
-        df_summary = df_summary.set_index('uuid')
-
-        # Read individual responses
-        df = read_perf_eval_json_files(output_files_dir, type='individual_responses')
-
-        # Process individual files and add requests batching approximation
-        for filename in os.listdir(output_files_dir):
-            if 'individual_responses' in filename:
-                model_finame: str
-                in_tok_finame: int
-                out_tok_finame: int
-                concurrency_finame: Optional[int]
-                qps_finame: Optional[float]
-
-                model_finame, in_tok_finame, out_tok_finame, concurrency_finame, qps_finame = extract_file_info(
-                    filename
-                )
-                df_file = df[df['filename'] == filename].copy()
-                df_file = df_file[df_file['error_code'].isnull()]
-
-                requests_grouping, requests_batching = get_grouping_and_batching_info(df_file)
-
-                key = find_uuid(filename)
-
-                if key in df_summary.index:
-                    df_summary.at[key, 'requests_grouping'] = requests_grouping
-                    df_summary.at[key, 'requests_batching'] = requests_batching
-                else:
-                    raise KeyError(f'Key {key} not found in dictionary. File: {file}')
-        df_summary['representative_batch_size'] = df_summary['requests_batching'].apply(
-            lambda x: find_median_in_batches(x)
-        )
-
-        # Sort and save the summary DataFrame
-        consolidated_results_dir = os.path.expanduser(config['consolidated_results_dir'])
-        if not os.path.exists(consolidated_results_dir):
-            os.makedirs(consolidated_results_dir)
-
-        sort_columns = ['model', 'num_input_tokens', 'num_output_tokens']
-        if 'num_concurrent_requests' in df_summary.columns:
-            sort_columns.append('num_concurrent_requests')
-        if 'qps' in df_summary.columns:
-            sort_columns.append('qps')
-        df_summary.sort_values(by=sort_columns, inplace=True)
-        df_summary.to_excel(os.path.join(consolidated_results_dir, f'consolidated_results_{run_time}.xlsx'))
-
-    except Exception as e:
-        logging.error(f"Error while writing consolidated results to {config['consolidated_results_dir']}")
-        logging.error(e)
-=======
 def run_benchmarking(
     config: Dict[str, Any],
     benchmarking_dir: str = '../',
@@ -470,12 +215,17 @@
         logging.info(f'Time delay: {config["time_delay"]} seconds')
         time.sleep(config['time_delay'])
 
-    # Consolidate results
-    if config['consolidated_results_dir']:
-        logging.info(f'Writing consolidated results to {config["consolidated_results_dir"]}')
-        try:
-            # Read summary files
-            df_summary = read_perf_eval_json_files(output_files_dir, type='summary')
+
+# run_time = "all_output_files"
+# output_files_dir = os.path.join(config['output_files_dir'], run_time)
+
+
+# Consolidate results
+if config['consolidated_results_dir']:
+    logging.info(f"Writing consolidated results to {config['consolidated_results_dir']}")
+    try:
+        # Read summary files
+        df_summary = read_perf_eval_json_files(output_files_dir, type='summary')
 
             # Fill missing values
 
@@ -626,5 +376,4 @@
     CONFIG_FILE_PATH = os.path.join(current_dir, 'config.yaml')
     with open(CONFIG_FILE_PATH) as file:
         config = yaml.load(file, Loader=yaml.FullLoader)
-    run_benchmarking(config)
->>>>>>> 6b3346d1
+    run_benchmarking(config)