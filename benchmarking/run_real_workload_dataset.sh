#!/bin/bash
# run_real_workload_dataset.sh

ulimit -n 4096
python src/evaluator.py \
--mode real_workload \
--model-name "Meta-Llama-3.3-70B-Instruct" \
--results-dir "./data/results/llmperf" \
--qps 1 \
--qps-distribution "constant" \
--timeout 600 \
--num-input-tokens 100 \
--num-output-tokens 100 \
--multimodal-image-size na \
<<<<<<< HEAD
--num-requests 1 \
=======
--num-requests 16 \
>>>>>>> 9d20f32d
--use-debugging-mode False \
--llm-api sncloud


# Notes:
# Here are some examples of how to run the script with different models and API endpoints.
#
# 1. SambaNova Cloud 
#
#   1.1 Instruct models

# python src/evaluator.py \
# --mode real_workload \
# --model-names "Meta-Llama-3.3-70B-Instruct" \
# --results-dir "./data/results/llmperf" \
# --num-concurrent-requests 1 \
# --timeout 600 \
# --num-input-tokens 1000 \
# --num-output-tokens 1000 \
# --multimodal-image-size na \
# --num-requests 16 \
# --use-debugging-mode False \
# --llm-api sncloud

#   1.2 Multimodal models 

# python src/evaluator.py \
# --mode real_workload \
# --model-names "Llama-3.2-11B-Vision-Instruct" \
# --results-dir "./data/results/llmperf" \
# --num-concurrent-requests 1 \
# --timeout 600 \
# --num-input-tokens 1000 \
# --num-output-tokens 1000 \
# --multimodal-image-size medium \
# --num-requests 16 \
# --use-debugging-mode False \
# --llm-api sncloud<|MERGE_RESOLUTION|>--- conflicted
+++ resolved
@@ -12,11 +12,7 @@
 --num-input-tokens 100 \
 --num-output-tokens 100 \
 --multimodal-image-size na \
-<<<<<<< HEAD
 --num-requests 1 \
-=======
---num-requests 16 \
->>>>>>> 9d20f32d
 --use-debugging-mode False \
 --llm-api sncloud
 
