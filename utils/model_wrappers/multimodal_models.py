--- conflicted
+++ resolved
@@ -192,12 +192,8 @@
                         raise RuntimeError(
                             f"Sambanova /complete call failed with status code " f"{chunk['status_code']}." f"{chunk}."
                         )
-<<<<<<< HEAD
-                    yield data['choices'][0]['delta'].get('content', '')
-=======
                     if len(data["choices"])>0:
                         yield data["choices"][0]["delta"].get("content","")
->>>>>>> 948b4591
             except Exception:
                 raise Exception(f'Error getting content chunk raw streamed response: {chunk}')
 
