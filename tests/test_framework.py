--- conflicted
+++ resolved
@@ -70,9 +70,6 @@
 
 class TestResult:
     def __init__(
-<<<<<<< HEAD
-        self, kit: str, test_name: str, status: str, duration: float, message: str = '', date: str = ''
-=======
         self,
         kit: str,
         test_name: str,
@@ -80,7 +77,6 @@
         duration: float,
         message: str = '',
         date: str = '',
->>>>>>> 3e9c8b05
     ) -> None:
         self.kit = kit
         self.test_name = test_name
@@ -92,10 +88,7 @@
 
 class CsvWriter(Protocol):
     def writerow(self, row: List[Any]) -> None: ...
-<<<<<<< HEAD
-=======
-
->>>>>>> 3e9c8b05
+
     def writerows(self, rows: List[List[Any]]) -> None: ...
 
 
@@ -105,10 +98,7 @@
     run_streamlit: ClassVar[bool]
     run_cli: ClassVar[bool]
     is_docker: ClassVar[bool]
-<<<<<<< HEAD
-=======
     recreate_venv: ClassVar[bool]
->>>>>>> 3e9c8b05
     csv_writer: ClassVar[Optional[CsvWriter]]
     csv_file: ClassVar[Optional[Any]]
 
@@ -121,12 +111,8 @@
         if not cls.is_docker:
             cls.activate_base_venv()
             if cls.env == TestEnvironment.LOCAL:
-<<<<<<< HEAD
-                cls.run_make_clean()
-=======
                 if cls.recreate_venv:
                     cls.run_make_clean()
->>>>>>> 3e9c8b05
                 cls.run_make_all()
 
     @classmethod
@@ -248,16 +234,12 @@
 
         try:
             process = subprocess.Popen(
-<<<<<<< HEAD
-                cli_command, shell=True, cwd=kit_dir, stdout=subprocess.PIPE, stderr=subprocess.STDOUT, text=True
-=======
                 cli_command,
                 shell=True,
                 cwd=kit_dir,
                 stdout=subprocess.PIPE,
                 stderr=subprocess.STDOUT,
                 text=True,
->>>>>>> 3e9c8b05
             )
 
             if process.stdout is None:
@@ -296,15 +278,11 @@
             process.kill()
             logging.error(f'CLI test for {kit} timed out after {CLI_COMMAND_TIMEOUT} seconds')
             result = TestResult(
-<<<<<<< HEAD
-                kit, 'CLI', 'TIMEOUT', CLI_COMMAND_TIMEOUT, f'Timed out after {CLI_COMMAND_TIMEOUT} seconds'
-=======
                 kit,
                 'CLI',
                 'TIMEOUT',
                 CLI_COMMAND_TIMEOUT,
                 f'Timed out after {CLI_COMMAND_TIMEOUT} seconds',
->>>>>>> 3e9c8b05
             )
             self.write_test_result(result)
 
@@ -358,16 +336,12 @@
                 # No detailed tests and no "All CLI tests passed" message
                 current_time = datetime.now().strftime('%Y-%m-%d %H:%M:%S,%f')[:-3]
                 result = TestResult(
-<<<<<<< HEAD
-                    kit, 'CLI', 'UNKNOWN', total_duration, 'No detailed test results found', current_time
-=======
                     kit,
                     'CLI',
                     'UNKNOWN',
                     total_duration,
                     'No detailed test results found',
                     current_time,
->>>>>>> 3e9c8b05
                 )
                 self.write_test_result(result)
 
@@ -389,14 +363,10 @@
 if __name__ == '__main__':
     parser = argparse.ArgumentParser(description='Run tests for AI Starter Kit')
     parser.add_argument(
-<<<<<<< HEAD
-        '--env', choices=['local', 'docker'], default='local', help='Specify the test environment (default: local)'
-=======
         '--env',
         choices=['local', 'docker'],
         default='local',
         help='Specify the test environment (default: local)',
->>>>>>> 3e9c8b05
     )
     parser.add_argument('-v', '--verbose', action='store_true', help='Run tests in verbose mode')
     parser.add_argument('--skip-streamlit', action='store_true', help='Skip Streamlit tests')
@@ -414,10 +384,7 @@
     StarterKitTest.run_streamlit = not args.skip_streamlit
     StarterKitTest.run_cli = not args.skip_cli
     StarterKitTest.env = args.env
-<<<<<<< HEAD
-=======
     StarterKitTest.recreate_venv = args.recreate_venv
->>>>>>> 3e9c8b05
 
     suite = unittest.TestLoader().loadTestsFromTestCase(StarterKitTest)
     unittest.TextTestRunner(verbosity=2 if args.verbose else 1).run(suite)