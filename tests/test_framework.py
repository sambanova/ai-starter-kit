--- conflicted
+++ resolved
@@ -36,19 +36,12 @@
     'enterprise_knowledge_retriever',
     'financial_assistant',
     'function_calling',
-<<<<<<< HEAD
-=======
     'search_assistant',
     'benchmarking',
->>>>>>> b434ce8b
     'image_search',
     'multimodal_knowledge_retriever',
     'post_call_analysis',
     'prompt_engineering',
-<<<<<<< HEAD
-    'search_assistant',
-=======
->>>>>>> b434ce8b
     'web_crawled_data_retriever',
 ]
 
@@ -63,11 +56,7 @@
     'prompt_engineering': 'python tests/prompt_engineering_test.py',
     # 'search_assistant': 'python cli_test.py --query "test query"',
     'search_assistant': 'python tests/search_assistant_test.py',
-<<<<<<< HEAD
-    'web_crawled_data_retriever': 'python tests/web_crawling_test.py',
-=======
     'benchmarking': './run_synthetic_dataset.sh',  # This runs the benchmarking suite.
->>>>>>> b434ce8b
 }
 
 
