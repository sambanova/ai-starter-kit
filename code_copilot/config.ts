//SambaNova Cloud usage
const sambanovacloud_api_key = "your-SambaNovaCloud-api-key";
const sambanovacloud_model = "Meta-Llama-3.1-70B-Instruct";

//SambaStudio usage
const sambastudio_base_url = "your-sambastudio-base-url";
const sambastudio_project_id = "your-sambastudio-project-id";
const sambastudio_endpoint_id = "your-sambastudio-endpoint-id";
const sambastudio_api_key = "your-sambastudio-api-key";
const sambastudio_use_bundle = true;
<<<<<<< HEAD
const sambastudio_bundle_expert_name = "Meta-Llama-3-70B-Instruct-4096";
=======
const sambastudio_model = "Meta-Llama-3-70B-Instruct-4096"; //when using bundle endpoint
>>>>>>> 38c78ed8

/**
 * Llama3 template structure
 * 
 * Generates a template for Llama3 messages.
 * 
 * @param {ChatMessage[]} msgs - An array of chat messages.
 * @returns {string} A formatted prompt string for Llama3.
 */
function templateLlama3Messages(msgs: ChatMessage[]): string {
  let prompt = "<|begin_of_text|><|start_header_id|>system<|end_header_id|> You are an assistant for question-answering tasks.\n";
  if (msgs[0].role === "system") {
    prompt += `${msgs[0].content}\n`;
    msgs.shift();
  }
  prompt += "<|eot_id|><|start_header_id|>user<|end_header_id|>"
  prompt += "Instruction:\n";
  for (let msg of msgs) {
    prompt += `${msg.content}\n`;
  }
  prompt += "Response:<|eot_id|><|start_header_id|>assistant<|end_header_id|> \n";
  return prompt;
}

/**
 * sambaStudioEndpoint handler
 * 
 * This function is an asynchronous generator that handles Streaming API calls to a SambaNova endpoint.
 * 
 * The function sends a POST request to the specified `url` with the provided `body` and `extraHeaders`.
 * The function then reads the response body as a stream and decodes it as text.
 * It splits the text into lines and yields each line as a JSON object.
 * 
 * The yielded objects contain a `result` property with a `responses` property, which contains a `stream_token` property.
 * 
 * @param {string} url - The URL of the SambaNova endpoint
 * @param {string} key - The API key
 * @param {string} body - The request body
 * @param {Object} [extraHeaders] - Additional headers to include in the request
 * @returns {IterableIterator<string>} An iterable iterator yielding stream tokens
 */
async function* sambaStudioEndpointHandler(
    url: string,
    key: string, 
    body: string, 
    extraHeaders: { [key: string]: string } | null = null
  ) {
    let headers = {
      'Content-Type': 'application/json',
      'key': key,
    };
    if (extraHeaders !== null) {
      headers = Object.assign({}, headers, extraHeaders);
    }
    const response = await fetch(url, {
      method: 'POST',
      headers: headers,
      body: body,
    });
    if (!response.ok) {
      const responseBody = await response.text();
      console.error('API call failed with status:', response.status);
      console.error('Response body:', responseBody);
      throw new Error(`API call failed with status ${response.status}`);
    }
    const reader = response.body?.getReader();
    if (!reader) {
      throw new Error('Failed to get reader from response body');
    }
    const decoder = new TextDecoder();
    let buffer = '';
    while (true) {
      const { done, value } = await reader.read();
      if (done) break;
      buffer += decoder.decode(value, { stream: true });
      let lines = buffer.split('\n');
      buffer = lines.pop()!;
      for (const line of lines) {
        if (line.trim()) {
          try {
            const json_line = JSON.parse(line);
            yield json_line.result.items[0].value.stream_token;
          } catch (error) {
            console.error('failed to parse JSON: ', line)
          }
        }
      }
    }
  }

/**
 * SambaStudio model
 */
let SambaStudioModel = {
  options: {
    title: "SambaStudio",
<<<<<<< HEAD
    model: sambastudio_bundle_expert_name,
    contextLength: 2048,
=======
    model: sambastudio_model,
    contextLength: 4096,
>>>>>>> 38c78ed8
    templateMessages: templateLlama3Messages,
  },
  /**
   * Stream completion function for SambaStudio
   * 
   * @param {string} prompt - The prompt to generate text for
   * @param {CompletionOptions} options - Options for the completion
   */
  streamCompletion: async function* (
    prompt: string,
    options: CompletionOptions,
  ) {
    const url = `${sambastudio_base_url}/api/v2/predict/generic/stream/${sambastudio_project_id}/${sambastudio_endpoint_id}`;
    let body = ""
    if(sambastudio_use_bundle){
      body = JSON.stringify({
        items:[{"id": "item0", "value": prompt}],
        params: {
          select_expert: options.model,
          do_sample: true,
          process_prompt: false,
          max_tokens_to_generate: 1024,
          temperature:"0.7",
        }
      });
    }
    else{
      body = JSON.stringify({
        instance: prompt,
        params: {
          do_sample:true,
          process_prompt: false,
          max_tokens_to_generate:1024,
          temperature:"0.7",
        }
      });
    }
    yield* sambaStudioEndpointHandler(url, sambastudio_api_key, body);
  }
};


/**
 * sambaNovaCloudEndpoint handler
 * 
 * This function is an asynchronous generator that handles Streaming API calls to a SambaNova endpoint.
 * 
 * The function sends a POST request to the specified `url` with the provided `body` and `extraHeaders`.
 * The function then reads the response body as a stream and decodes it as text.
 * It splits the text into lines and yields each line as a JSON object.
 * 
 * The yielded objects contain a `result` property with a `responses` property, which contains a `stream_token` property.
 * 
 * @param {string} url - The URL of the SambaNova endpoint
 * @param {string} key - The API key
 * @param {string} body - The request body
 * @param {Object} [extraHeaders] - Additional headers to include in the request
 * @returns {IterableIterator<string>} An iterable iterator yielding stream tokens
 */
async function* sambaNovaCloudEndpointHandler(
  url: string,
  key: string, 
  body: string, 
  extraHeaders: { [key: string]: string } | null = null
) {
  let headers = {
    'Content-Type': 'application/json',
    'Authorization': `Bearer ${key}`,
  };
  if (extraHeaders !== null) {
    headers = Object.assign({}, headers, extraHeaders);
  }

  const response = await fetch(url, {
    method: 'POST',
    headers: headers,
    body: body,
  });

  if (!response.ok) {
    const responseBody = await response.text();
    console.error('API call failed with status:', response.status);
    console.error('Response body:', responseBody);
    throw new Error(`API call failed with status ${response.status}`);
  }
  const reader = response.body?.getReader();
  if (!reader) {
    throw new Error('Failed to get reader from response body');
  }
  const decoder = new TextDecoder();
  let buffer = '';
  while (true) {
    const { done, value } = await reader.read();
    if (done) break;
    buffer += decoder.decode(value, { stream: true });
    let lines = buffer.split('\n');
    buffer = lines.pop()!;
    for (const line of lines) {
      let str_line = line.trim();
      if (str_line) {
        if (str_line === "data: [DONE]"){
          break;
        }
        else {
          str_line = str_line.replace(/^data: /, '')
          try {
            const json_line = JSON.parse(str_line);
            yield json_line.choices[0].delta.content;
          } catch (error) {
            console.error('failed to parse JSON: ', line)
          }
        }
      }
    }
  }
}

/**
 * SambaNova Cloud model
 */
let SambaNovaCloudModel = {
  options: {
    title: "SambaNovaCloud",
    model: sambanovacloud_model,
    contextLength: 4096,
    templateMessages: templateLlama3Messages,
  },
  /**
   * Stream completion function for SambaNovaCloud
   * 
   * @param {string} prompt - The prompt to generate text for
   * @param {CompletionOptions} options - Options for the completion
   */
  streamCompletion: async function* (
    prompt: string,
    options: CompletionOptions,
  ) {
    const url = 'https://api.sambanova.ai/v1/chat/completions';
    const extraHeaders = {
    };
    const body = JSON.stringify({
      messages:[  
        {  
            role: "user", 
            content: prompt
        }
      ], 
      model: options.model,
      stop: ["<|eot_id|>"],
      stream: true,
      max_tokens: 1024,
    });
    yield* sambaNovaCloudEndpointHandler(url, sambanovacloud_api_key, body, extraHeaders);
  },
};

/**
 * Modifies the given configuration by adding SambaStudioModel and SambaNovaCloudModel to the models array.
 * 
 * @param {Config} config - The configuration object to be modified.
 * @returns {Config} The modified configuration object.
 */
export function modifyConfig(config: Config): Config {
  config.models.push(SambaStudioModel)
  config.models.push(SambaNovaCloudModel)
  //config.tabAutocompleteModel=SambaStudioModel;
  //config.tabAutocompleteModel=SambaNovaCloudModel;
  return config; 
}<|MERGE_RESOLUTION|>--- conflicted
+++ resolved
@@ -8,11 +8,7 @@
 const sambastudio_endpoint_id = "your-sambastudio-endpoint-id";
 const sambastudio_api_key = "your-sambastudio-api-key";
 const sambastudio_use_bundle = true;
-<<<<<<< HEAD
-const sambastudio_bundle_expert_name = "Meta-Llama-3-70B-Instruct-4096";
-=======
 const sambastudio_model = "Meta-Llama-3-70B-Instruct-4096"; //when using bundle endpoint
->>>>>>> 38c78ed8
 
 /**
  * Llama3 template structure
@@ -109,13 +105,8 @@
 let SambaStudioModel = {
   options: {
     title: "SambaStudio",
-<<<<<<< HEAD
-    model: sambastudio_bundle_expert_name,
-    contextLength: 2048,
-=======
     model: sambastudio_model,
     contextLength: 4096,
->>>>>>> 38c78ed8
     templateMessages: templateLlama3Messages,
   },
   /**
